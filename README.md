--- conflicted
+++ resolved
@@ -16,14 +16,9 @@
 
 ## Features
   - MQTT v5
-<<<<<<< HEAD
   - Runtime agnostic (Smol, Tokio)
   - Sync 
   - TLS/TCP
-=======
-  - TLS
-  - Runtime agnostic
->>>>>>> f4e12b18
   - Lean
   - Keep alive depends on actual communication
   
