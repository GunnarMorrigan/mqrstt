--- conflicted
+++ resolved
@@ -1,4 +1,3 @@
-<<<<<<< HEAD
 //! A pure rust MQTT client which is easy to use, efficient and provides both sync and async options.
 //!
 //! Because this crate aims to be runtime agnostic the user is required to provide their own data stream.
@@ -84,7 +83,7 @@
 //!     let mut pingpong = PingPong {
 //!         client: client.clone(),
 //!     };
-//! 
+//!
 //!     network.connect(stream, &mut pingpong).await.unwrap();
 //!
 //!     // This subscribe is only processed when we run the network
@@ -246,841 +245,6 @@
 //! let stream = TcpStream::connect((address, port)).unwrap();
 //! stream.set_nonblocking(true).unwrap();
 //!
-//! network.connect(stream).unwrap();
-//!
-//! let mut pingpong = PingPong {
-//!     client: client.clone(),
-//! };
-//! let res_join_handle = std::thread::spawn(move ||
-//!     loop {
-//!         match network.poll(&mut pingpong) {
-//!             Ok(NetworkStatus::Active) => continue,
-//!             otherwise => return otherwise,
-//!         }
-//!     }
-//! );
-//!
-//! std::thread::sleep(std::time::Duration::from_secs(30));
-//! client.disconnect_blocking().unwrap();
-//! let join_res = res_join_handle.join();
-//! assert!(join_res.is_ok());
-//! let res = join_res.unwrap();
-//! assert!(res.is_ok());
-//! ```
-
-mod available_packet_ids;
-mod client;
-mod connect_options;
-mod mqtt_handler;
-mod util;
-
-#[cfg(feature = "smol")]
-pub mod smol;
-#[cfg(feature = "sync")]
-pub mod sync;
-#[cfg(feature = "tokio")]
-pub mod tokio;
-
-pub mod error;
-pub mod packets;
-pub mod state;
-
-pub use client::MqttClient;
-pub use connect_options::ConnectOptions;
-pub use mqtt_handler::MqttHandler;
-use packets::{Connect, Packet};
-
-#[cfg(test)]
-pub mod tests;
-
-/// [`NetworkStatus`] Represents status of the Network object.
-/// It is returned when the run handle returns from performing an operation.
-#[derive(Debug, PartialEq, Eq, PartialOrd, Ord)]
-pub enum NetworkStatus {
-    Active,
-    IncomingDisconnect,
-    OutgoingDisconnect,
-    NoPingResp,
-}
-
-/// Handlers are used to deal with packets before they are further processed (acked)
-/// This guarantees that the end user has handlded the packet.
-/// Trait for async mutable access to handler.
-/// Usefull when you have a single handler
-#[async_trait::async_trait]
-pub trait AsyncEventHandler {
-    async fn handle(&mut self, incoming_packet: Packet);
-}
-
-pub trait EventHandler {
-    fn handle(&mut self, incoming_packet: Packet);
-}
-
-/// Creates the needed components to run the MQTT client using a stream that implements [`smol::io::AsyncReadExt`] and [`smol::io::AsyncWriteExt`]
-#[cfg(feature = "smol")]
-pub fn new_smol<S>(options: ConnectOptions) -> (smol::Network<S>, MqttClient)
-where
-    S: ::smol::io::AsyncReadExt + ::smol::io::AsyncWriteExt + Sized + Unpin,
-{
-    let (to_network_s, to_network_r) = async_channel::bounded(100);
-
-    let (handler, packet_ids) = MqttHandler::new(&options);
-
-    let max_packet_size = options.maximum_packet_size;
-
-    let network = smol::Network::<S>::new(options, handler, to_network_r);
-
-    let client = MqttClient::new(packet_ids, to_network_s, max_packet_size);
-
-    (network, client)
-}
-
-/// Creates the needed components to run the MQTT client using a stream that implements [`tokio::io::AsyncReadExt`] and [`tokio::io::AsyncWriteExt`]
-#[cfg(feature = "tokio")]
-pub fn new_tokio<S>(options: ConnectOptions) -> (tokio::Network<S>, MqttClient)
-where
-    S: ::tokio::io::AsyncReadExt + ::tokio::io::AsyncWriteExt + Sized + Unpin,
-{
-    let (to_network_s, to_network_r) = async_channel::bounded(100);
-
-    let (mqtt_handler, apkid) = MqttHandler::new(&options);
-
-    let max_packet_size = options.maximum_packet_size;
-
-    let network = tokio::Network::new(options, mqtt_handler, to_network_r);
-
-    let client = MqttClient::new(apkid, to_network_s, max_packet_size);
-
-    (network, client)
-}
-#[cfg(feature = "sync")]
-pub fn new_sync<S>(options: ConnectOptions) -> (sync::Network<S>, MqttClient)
-where
-    S: std::io::Read + std::io::Write + Sized + Unpin,
-{
-    let (to_network_s, to_network_r) = async_channel::bounded(100);
-
-    let (mqtt_handler, apkid) = MqttHandler::new(&options);
-
-    let max_packet_size = options.maximum_packet_size;
-
-    let network = sync::Network::new(options, mqtt_handler, to_network_r);
-
-    let client = MqttClient::new(apkid, to_network_s, max_packet_size);
-
-    (network, client)
-}
-
-fn create_connect_from_options(options: &ConnectOptions) -> Packet {
-    let mut connect = Connect {
-        client_id: options.client_id.clone(),
-        clean_start: options.clean_start,
-        keep_alive: options.keep_alive_interval_s as u16,
-        username: options.username.clone(),
-        password: options.password.clone(),
-        ..Default::default()
-    };
-
-    connect.connect_properties.request_problem_information = options.request_problem_information;
-    connect.connect_properties.request_response_information = options.request_response_information;
-
-    Packet::Connect(connect)
-}
-
-#[cfg(test)]
-mod lib_test {
-    use std::{
-        net::TcpStream,
-        thread::{self},
-        time::Duration,
-    };
-
-    #[cfg(feature = "tokio")]
-    use crate::new_tokio;
-
-    use rand::Rng;
-
-    use crate::{
-        new_smol, new_sync,
-        packets::{self, Packet},
-        AsyncEventHandler, ConnectOptions, EventHandler, MqttClient, NetworkStatus,
-    };
-    use async_trait::async_trait;
-    use bytes::Bytes;
-    use packets::QoS;
-
-    pub struct PingPong {
-        pub client: MqttClient,
-    }
-
-    #[async_trait]
-    impl AsyncEventHandler for PingPong {
-        async fn handle(&mut self, event: packets::Packet) -> () {
-            match event {
-                Packet::Publish(p) => {
-                    if let Ok(payload) = String::from_utf8(p.payload.to_vec()) {
-                        if payload.to_lowercase().contains("ping") {
-                            self.client.publish(p.topic.clone(), p.qos, p.retain, Bytes::from_static(b"pong")).await.unwrap();
-                            // println!("Received Ping, Send pong!");
-                        }
-                    }
-                }
-                Packet::ConnAck(_) => {
-                    println!("Connected!")
-                }
-                _ => (),
-            }
-        }
-    }
-
-    impl EventHandler for PingPong {
-        fn handle(&mut self, event: Packet) {
-            match event {
-                Packet::Publish(p) => {
-                    if let Ok(payload) = String::from_utf8(p.payload.to_vec()) {
-                        if payload.to_lowercase().contains("ping") {
-                            self.client.publish_blocking(p.topic.clone(), p.qos, p.retain, Bytes::from_static(b"pong")).unwrap();
-                        }
-                    }
-                }
-                Packet::ConnAck(_) => {
-                    println!("Connected!")
-                }
-                _ => (),
-            }
-        }
-    }
-
-    #[test]
-    fn test_sync_tcp() {
-        let mut client_id: String = rand::thread_rng().sample_iter(&rand::distributions::Alphanumeric).take(7).map(char::from).collect();
-        client_id += "_SyncTcpPingPong";
-        let options = ConnectOptions::new(client_id);
-
-        let address = "broker.emqx.io";
-        let port = 1883;
-
-        // IMPORTANT: Set nonblocking to true! Blocking on reads will happen!
-        let stream = TcpStream::connect((address, port)).unwrap();
-        stream.set_nonblocking(true).unwrap();
-
-        let (mut network, client) = new_sync(options);
-        let mut pingpong = PingPong { client: client.clone() };
-
-        network.connect(stream, &mut pingpong).unwrap();
-
-        client.subscribe_blocking("mqrstt").unwrap();
-
-        let res_join_handle = thread::spawn(move || loop {
-            return match network.poll(&mut pingpong) {
-                Ok(NetworkStatus::Active) => continue,
-                otherwise => otherwise,
-            };
-        });
-
-        client.publish_blocking("mqrstt".to_string(), QoS::ExactlyOnce, false, b"ping".repeat(500)).unwrap();
-        client.publish_blocking("mqrstt".to_string(), QoS::AtMostOnce, true, b"ping".to_vec()).unwrap();
-        client.publish_blocking("mqrstt".to_string(), QoS::AtLeastOnce, false, b"ping".to_vec()).unwrap();
-        client.publish_blocking("mqrstt".to_string(), QoS::ExactlyOnce, false, b"ping".repeat(500)).unwrap();
-
-        std::thread::sleep(std::time::Duration::from_secs(20));
-        client.unsubscribe_blocking("mqrstt").unwrap();
-        std::thread::sleep(std::time::Duration::from_secs(5));
-        client.disconnect_blocking().unwrap();
-        println!("Disconnect queued");
-
-        let wrapped_res = res_join_handle.join();
-        assert!(wrapped_res.is_ok());
-        let res = dbg!(wrapped_res.unwrap());
-        assert!(res.is_ok());
-    }
-
-    #[test]
-    fn test_smol_tcp() {
-        smol::block_on(async {
-            let mut client_id: String = rand::thread_rng().sample_iter(&rand::distributions::Alphanumeric).take(7).map(char::from).collect();
-            client_id += "_SmolTcpPingPong";
-            let options = ConnectOptions::new(client_id);
-
-            let address = "broker.emqx.io";
-            let port = 1883;
-
-            let (mut network, client) = new_smol(options);
-
-            let stream = smol::net::TcpStream::connect((address, port)).await.unwrap();
-            let mut pingpong = PingPong { client: client.clone() };
-
-            network.connect(stream, &mut pingpong).await.unwrap();
-
-            client.subscribe("mqrstt").await.unwrap();
-
-
-            let (n, _) = futures::join!(
-                async {
-                    loop {
-                        return match network.poll(&mut pingpong).await {
-                            Ok(NetworkStatus::Active) => continue,
-                            otherwise => otherwise,
-                        };
-                    }
-                },
-                async {
-                    client.publish("mqrstt".to_string(), QoS::ExactlyOnce, false, b"ping".repeat(500)).await.unwrap();
-                    client.publish("mqrstt".to_string(), QoS::AtMostOnce, true, b"ping".to_vec()).await.unwrap();
-                    client.publish("mqrstt".to_string(), QoS::AtLeastOnce, false, b"ping".to_vec()).await.unwrap();
-                    client.publish("mqrstt".to_string(), QoS::ExactlyOnce, false, b"ping".repeat(500)).await.unwrap();
-
-                    smol::Timer::after(std::time::Duration::from_secs(20)).await;
-                    client.unsubscribe("mqrstt").await.unwrap();
-                    smol::Timer::after(std::time::Duration::from_secs(5)).await;
-                    client.disconnect().await.unwrap();
-                }
-            );
-            assert!(n.is_ok());
-        });
-    }
-
-    // #[test]
-    // fn test_smol_tls() {
-    //     smol::block_on(async {
-    //         let mut client_id: String = rand::thread_rng().sample_iter(&rand::distributions::Alphanumeric).take(7).map(char::from).collect();
-    //         client_id += "_SmolTlsPingPong";
-    //         let options = ConnectOptions::new(client_id);
-
-    //         let address = "broker.emqx.io";
-    //         let port = 8883;
-
-    //         let (mut network, client) = new_smol(options);
-
-    //         let arc_client_config = simple_rust_tls(crate::tests::resources::EMQX_CERT.to_vec(), None, None).unwrap();
-
-    //         let domain = ServerName::try_from(address).unwrap();
-    //         let connector = async_rustls::TlsConnector::from(arc_client_config);
-
-    //         let stream = smol::net::TcpStream::connect((address, port)).await.unwrap();
-    //         let connection = connector.connect(domain, stream).await.unwrap();
-
-    //         network.connect(connection).await.unwrap();
-
-    //         client.subscribe("mqrstt").await.unwrap();
-
-    //         let mut pingpong = PingPong { client: client.clone() };
-
-    //         let (n, _) = futures::join!(
-    //             async {
-    //                 loop {
-    //                     return match network.poll(&mut pingpong).await {
-    //                         Ok(NetworkStatus::Active) => continue,
-    //                         otherwise => otherwise,
-    //                     };
-    //                 }
-    //             },
-    //             async {
-    //                 smol::Timer::after(std::time::Duration::from_secs(30)).await;
-    //                 client.disconnect().await.unwrap();
-    //             }
-    //         );
-    //         assert!(n.is_ok());
-    //     });
-    // }
-
-    #[cfg(feature = "tokio")]
-    #[tokio::test]
-    async fn test_tokio_tcp() {
-        let mut client_id: String = rand::thread_rng().sample_iter(&rand::distributions::Alphanumeric).take(7).map(char::from).collect();
-        client_id += "_TokioTcpPingPong";
-        let options = ConnectOptions::new(client_id);
-
-        let (mut network, client) = new_tokio(options);
-
-        let stream = tokio::net::TcpStream::connect(("broker.emqx.io", 1883)).await.unwrap();
-
-        let mut pingpong = PingPong { client: client.clone() };
-
-        network.connect(stream, &mut pingpong).await.unwrap();
-
-        client.subscribe("mqrstt").await.unwrap();
-
-        let (n, _) = tokio::join!(
-            async {
-                loop {
-                    return match network.poll(&mut pingpong).await {
-                        Ok(NetworkStatus::Active) => continue,
-                        otherwise => otherwise,
-                    };
-                }
-            },
-            async {
-                client.publish("mqrstt".to_string(), QoS::ExactlyOnce, false, b"ping".repeat(500)).await.unwrap();
-                client.publish("mqrstt".to_string(), QoS::AtMostOnce, true, b"ping".to_vec()).await.unwrap();
-                client.publish("mqrstt".to_string(), QoS::AtLeastOnce, false, b"ping".to_vec()).await.unwrap();
-                client.publish("mqrstt".to_string(), QoS::ExactlyOnce, false, b"ping".repeat(500)).await.unwrap();
-
-                client.unsubscribe("mqrstt").await.unwrap();
-
-                tokio::time::sleep(Duration::from_secs(30)).await;
-                client.disconnect().await.unwrap();
-            }
-        );
-        let n = dbg!(n);
-        assert!(n.is_ok());
-
-        assert_eq!(NetworkStatus::OutgoingDisconnect, n.unwrap());
-    }
-
-    // #[cfg(feature = "tokio")]
-    // #[tokio::test]
-    // async fn test_tokio_tls() {
-    //     let mut client_id: String = rand::thread_rng().sample_iter(&rand::distributions::Alphanumeric).take(7).map(char::from).collect();
-    //     client_id += "_TokioTlsPingPong";
-    //     let options = ConnectOptions::new(client_id);
-
-    //     let address = "broker.emqx.io";
-    //     let port = 8883;
-
-    //     let (mut network, client) = new_tokio(options);
-
-    //     let arc_client_config = simple_rust_tls(crate::tests::resources::EMQX_CERT.to_vec(), None, None).unwrap();
-
-    //     let domain = ServerName::try_from(address).unwrap();
-    //     let connector = tokio_rustls::TlsConnector::from(arc_client_config);
-
-    //     let stream = tokio::net::TcpStream::connect((address, port)).await.unwrap();
-    //     let connection = connector.connect(domain, stream).await.unwrap();
-
-    //     network.connect(connection).await.unwrap();
-
-    //     client.subscribe("mqrstt").await.unwrap();
-
-    //     let mut pingpong = PingPong { client: client.clone() };
-
-    //     let (n, _) = tokio::join!(
-    //         async {
-    //             loop {
-    //                 return match network.poll(&mut pingpong).await {
-    //                     Ok(NetworkStatus::IncomingDisconnect) => Ok(NetworkStatus::IncomingDisconnect),
-    //                     Ok(NetworkStatus::OutgoingDisconnect) => Ok(NetworkStatus::OutgoingDisconnect),
-    //                     Ok(NetworkStatus::NoPingResp) => Ok(NetworkStatus::NoPingResp),
-    //                     Ok(NetworkStatus::Active) => continue,
-    //                     Err(a) => Err(a),
-    //                 };
-    //             }
-    //         },
-    //         async {
-    //             tokio::time::sleep(Duration::from_secs(30)).await;
-    //             client.disconnect().await.unwrap();
-    //         }
-    //     );
-    //     assert!(n.is_ok());
-    //     assert_eq!(NetworkStatus::OutgoingDisconnect, n.unwrap());
-    // }
-
-    pub struct PingResp {
-        pub client: MqttClient,
-        pub ping_resp_received: u64,
-    }
-
-    impl PingResp {
-        pub fn new(client: MqttClient) -> Self {
-            Self { client, ping_resp_received: 0 }
-        }
-    }
-
-    #[async_trait]
-    impl AsyncEventHandler for PingResp {
-        async fn handle(&mut self, event: packets::Packet) -> () {
-            use Packet::*;
-            if event == PingResp {
-                self.ping_resp_received += 1;
-            }
-            println!("Received packet: {}", event);
-        }
-    }
-
-    impl EventHandler for PingResp {
-        fn handle(&mut self, event: Packet) {
-            use Packet::*;
-            if event == PingResp {
-                self.ping_resp_received += 1;
-            }
-            println!("Received packet: {}", event);
-        }
-    }
-
-    #[test]
-    fn test_sync_ping_req() {
-        let mut client_id: String = rand::thread_rng().sample_iter(&rand::distributions::Alphanumeric).take(7).map(char::from).collect();
-        client_id += "_SyncTcpPingReqTest";
-        let options = ConnectOptions::new(client_id);
-
-        let address = "broker.emqx.io";
-        let port = 1883;
-
-        let (mut network, client) = new_sync(options);
-
-        // IMPORTANT: Set nonblocking to true! Blocking on reads will happen!
-        let stream = TcpStream::connect((address, port)).unwrap();
-        stream.set_nonblocking(true).unwrap();
-
-        let mut pingresp = PingResp::new(client.clone());
-
-        network.connect(stream, &mut pingresp).unwrap();
-
-        let res_join_handle = thread::spawn(move || loop {
-            loop {
-                match network.poll(&mut pingresp) {
-                    Ok(NetworkStatus::Active) => continue,
-                    Ok(NetworkStatus::OutgoingDisconnect) => return Ok(pingresp),
-                    Ok(NetworkStatus::NoPingResp) => panic!(),
-                    Ok(NetworkStatus::IncomingDisconnect) => panic!(),
-                    Err(err) => return Err(err),
-                }
-            }
-        });
-
-        std::thread::sleep(Duration::from_secs(150));
-        client.disconnect_blocking().unwrap();
-        let join_res = res_join_handle.join();
-        assert!(join_res.is_ok());
-
-        let res = join_res.unwrap();
-        assert!(res.is_ok());
-        let pingreq = res.unwrap();
-        assert_eq!(2, pingreq.ping_resp_received);
-    }
-
-    #[cfg(feature = "tokio")]
-    #[tokio::test]
-    async fn test_tokio_ping_req() {
-        let mut client_id: String = rand::thread_rng().sample_iter(&rand::distributions::Alphanumeric).take(7).map(char::from).collect();
-        client_id += "_TokioTcpPingReqTest";
-        let options = ConnectOptions::new(client_id);
-
-        let (mut network, client) = new_tokio(options);
-
-        let stream = tokio::net::TcpStream::connect(("broker.emqx.io", 1883)).await.unwrap();
-        
-        let mut pingresp = PingResp::new(client.clone());
-
-        network.connect(stream, &mut pingresp).await.unwrap();
-
-        let futs = tokio::task::spawn(async {
-            tokio::join!(
-                async move {
-                    loop {
-                        match network.poll(&mut pingresp).await {
-                            Ok(NetworkStatus::Active) => continue,
-                            Ok(NetworkStatus::OutgoingDisconnect) => return Ok(pingresp),
-                            Ok(NetworkStatus::NoPingResp) => panic!(),
-                            Ok(NetworkStatus::IncomingDisconnect) => panic!(),
-                            Err(err) => return Err(err),
-                        }
-                    }
-                },
-                async move {
-                    smol::Timer::after(std::time::Duration::from_secs(150)).await;
-                    client.disconnect().await.unwrap();
-                }
-            )
-        });
-
-        tokio::time::sleep(Duration::new(150, 0)).await;
-
-        let (n, _) = futs.await.unwrap();
-        assert!(n.is_ok());
-        let pingresp = n.unwrap();
-        assert_eq!(2, pingresp.ping_resp_received);
-    }
-
-    #[test]
-    fn test_smol_ping_req() {
-        smol::block_on(async {
-            let mut client_id: String = rand::thread_rng().sample_iter(&rand::distributions::Alphanumeric).take(7).map(char::from).collect();
-            client_id += "_SmolTcpPingReqTest";
-            let options = ConnectOptions::new(client_id);
-
-            let address = "broker.emqx.io";
-            let port = 1883;
-
-            let (mut network, client) = new_smol(options);
-            let stream = smol::net::TcpStream::connect((address, port)).await.unwrap();
-
-            let mut pingresp = PingResp::new(client.clone());
-
-            network.connect(stream, &mut pingresp).await.unwrap();
-
-
-            let (n, _) = futures::join!(
-                async {
-                    loop {
-                        match network.poll(&mut pingresp).await {
-                            Ok(NetworkStatus::Active) => continue,
-                            Ok(NetworkStatus::OutgoingDisconnect) => return Ok(pingresp),
-                            Ok(NetworkStatus::NoPingResp) => panic!(),
-                            Ok(NetworkStatus::IncomingDisconnect) => panic!(),
-                            Err(err) => return Err(err),
-                        }
-                    }
-                },
-                async {
-                    smol::Timer::after(std::time::Duration::from_secs(150)).await;
-                    client.disconnect().await.unwrap();
-                }
-            );
-            assert!(n.is_ok());
-            let pingreq = n.unwrap();
-            assert_eq!(2, pingreq.ping_resp_received);
-        });
-    }
-}
-=======
-//! A pure rust MQTT client which is easy to use, efficient and provides both sync and async options.
-//!
-//! Because this crate aims to be runtime agnostic the user is required to provide their own data stream.
-//! For an async approach the stream has to implement the smol or tokio [`AsyncReadExt`] and [`AsyncWriteExt`] traits.
-//! For a sync approach the stream has to implement the [`std::io::Read`] and [`std::io::Write`] traits.
-//!
-//!
-//! Features:
-//! ----------------------------
-//!  - MQTT v5
-//!  - Runtime agnostic (Smol, Tokio)
-//!  - Sync
-//!  - TLS/TCP
-//!  - Lean
-//!  - Keep alive depends on actual communication
-//!  
-//!
-//! To do
-//! ----------------------------
-//!  - Enforce size of outbound messages (e.g. Publish)
-//!  - QUIC via QUINN
-//!  - Even More testing
-//!  - More documentation
-//!  - Remove logging calls or move all to test flag
-//!
-//!
-//! Notes:
-//! ----------------------------
-//! - Your handler should not wait too long
-//! - Create a new connection when an error or disconnect is encountered
-//! - Handlers only get incoming packets
-//! - Sync mode requires a non blocking stream
-//!
-//!
-//! Smol example:
-//! ----------------------------
-//! ```rust
-//! use mqrstt::{
-//!     MqttClient,
-//!     ConnectOptions,
-//!     new_smol,
-//!     packets::{self, Packet},
-//!     AsyncEventHandler, NetworkStatus,
-//! };
-//! use async_trait::async_trait;
-//! use bytes::Bytes;
-//! pub struct PingPong {
-//!     pub client: MqttClient,
-//! }
-//! #[async_trait]
-//! impl AsyncEventHandler for PingPong {
-//!     // Handlers only get INCOMING packets. This can change later.
-//!     async fn handle(&mut self, event: packets::Packet) -> () {
-//!         match event {
-//!             Packet::Publish(p) => {
-//!                 if let Ok(payload) = String::from_utf8(p.payload.to_vec()) {
-//!                     if payload.to_lowercase().contains("ping") {
-//!                         self.client
-//!                             .publish(
-//!                                 p.topic.clone(),
-//!                                 p.qos,
-//!                                 p.retain,
-//!                                 Bytes::from_static(b"pong"),
-//!                             )
-//!                             .await
-//!                             .unwrap();
-//!                         println!("Received Ping, Send pong!");
-//!                     }
-//!                 }
-//!             },
-//!             Packet::ConnAck(_) => { println!("Connected!") },
-//!             _ => (),
-//!         }
-//!     }
-//! }
-//! smol::block_on(async {
-//!     let options = ConnectOptions::new("mqrsttSmolExample".to_string());
-//!     let (mut network, client) = new_smol(options);
-//!     let stream = smol::net::TcpStream::connect(("broker.emqx.io", 1883))
-//!         .await
-//!         .unwrap();
-//!     
-//!     let mut pingpong = PingPong {
-//!         client: client.clone(),
-//!     };
-//!
-//!     network.connect(stream, &mut pingpong).await.unwrap();
-//!
-//!     // This subscribe is only processed when we run the network
-//!     client.subscribe("mqrstt").await.unwrap();
-//!
-//!     let (n, t) = futures::join!(
-//!         async {
-//!             loop {
-//!                 return match network.poll(&mut pingpong).await {
-//!                     Ok(NetworkStatus::Active) => continue,
-//!                     otherwise => otherwise,
-//!                 };
-//!             }
-//!         },
-//!         async {
-//!             smol::Timer::after(std::time::Duration::from_secs(30)).await;
-//!             client.disconnect().await.unwrap();
-//!         }
-//!     );
-//!     assert!(n.is_ok());
-//! });
-//! ```
-//!
-//!
-//!  Tokio example:
-//! ----------------------------
-//! ```rust
-//!
-//! use mqrstt::{
-//!     MqttClient,
-//!     ConnectOptions,
-//!     new_tokio,
-//!     packets::{self, Packet},
-//!     AsyncEventHandler, NetworkStatus,
-//! };
-//! use tokio::time::Duration;
-//! use async_trait::async_trait;
-//! use bytes::Bytes;
-//!
-//! pub struct PingPong {
-//!     pub client: MqttClient,
-//! }
-//! #[async_trait]
-//! impl AsyncEventHandler for PingPong {
-//!     // Handlers only get INCOMING packets. This can change later.
-//!     async fn handle(&mut self, event: packets::Packet) -> () {
-//!         match event {
-//!             Packet::Publish(p) => {
-//!                 if let Ok(payload) = String::from_utf8(p.payload.to_vec()) {
-//!                     if payload.to_lowercase().contains("ping") {
-//!                         self.client
-//!                             .publish(
-//!                                 p.topic.clone(),
-//!                                 p.qos,
-//!                                 p.retain,
-//!                                 Bytes::from_static(b"pong"),
-//!                             )
-//!                             .await
-//!                             .unwrap();
-//!                         println!("Received Ping, Send pong!");
-//!                     }
-//!                 }
-//!             },
-//!             Packet::ConnAck(_) => { println!("Connected!") },
-//!             _ => (),
-//!         }
-//!     }
-//! }
-//!
-//! #[tokio::main]
-//! async fn main() {
-//!     let options = ConnectOptions::new("TokioTcpPingPongExample".to_string());
-//!     
-//!     let (mut network, client) = new_tokio(options);
-//!     
-//!     let stream = tokio::net::TcpStream::connect(("broker.emqx.io", 1883))
-//!         .await
-//!         .unwrap();
-
-//!     let mut pingpong = PingPong {
-//!         client: client.clone(),
-//!     };
-//!     
-//!     network.connect(stream, &mut pingpong).await.unwrap();
-//!     
-//!     client.subscribe("mqrstt").await.unwrap();
-//!     
-//!
-//!     let (n, _) = tokio::join!(
-//!         async {
-//!             loop {
-//!                 return match network.poll(&mut pingpong).await {
-//!                     Ok(NetworkStatus::Active) => continue,
-//!                     otherwise => otherwise,
-//!                 };
-//!             }
-//!         },
-//!         async {
-//!             tokio::time::sleep(Duration::from_secs(30)).await;
-//!             client.disconnect().await.unwrap();
-//!         }
-//!     );
-//!     assert!(n.is_ok());
-//! }
-//!
-//! ```
-//!
-//! Sync example:
-//! ----------------------------
-//! ```rust
-//! use mqrstt::{
-//!     MqttClient,
-//!     ConnectOptions,
-//!     new_sync,
-//!     packets::{self, Packet},
-//!     EventHandler, NetworkStatus,
-//! };
-//! use std::net::TcpStream;
-//! use bytes::Bytes;
-//!
-//! pub struct PingPong {
-//!     pub client: MqttClient,
-//! }
-//!
-//! impl EventHandler for PingPong {
-//!     // Handlers only get INCOMING packets. This can change later.
-//!     fn handle(&mut self, event: packets::Packet) -> () {
-//!         match event {
-//!             Packet::Publish(p) => {
-//!                 if let Ok(payload) = String::from_utf8(p.payload.to_vec()) {
-//!                     if payload.to_lowercase().contains("ping") {
-//!                         self.client
-//!                             .publish_blocking(
-//!                                 p.topic.clone(),
-//!                                 p.qos,
-//!                                 p.retain,
-//!                                 Bytes::from_static(b"pong"),
-//!                             ).unwrap();
-//!                         println!("Received Ping, Send pong!");
-//!                     }
-//!                 }
-//!             },
-//!             Packet::ConnAck(_) => { println!("Connected!") },
-//!             _ => (),
-//!         }
-//!     }
-//! }
-//!
-//!
-//! let mut client_id: String = "SyncTcpPingReqTestExample".to_string();
-//! let options = ConnectOptions::new(client_id);
-//!
-//! let address = "broker.emqx.io";
-//! let port = 1883;
-//!
-//! let (mut network, client) = new_sync(options);
-//!
-//! // IMPORTANT: Set nonblocking to true! No progression will be made when stream reads block!
-//! let stream = TcpStream::connect((address, port)).unwrap();
-//! stream.set_nonblocking(true).unwrap();
-//!
 //! let mut pingpong = PingPong {
 //!     client: client.clone(),
 //! };
@@ -1612,5 +776,4 @@
             assert_eq!(2, pingreq.ping_resp_received);
         });
     }
-}
->>>>>>> 250e07df
+}