//! A pure rust MQTT client which is easy to use, efficient and provides both sync and async options.
//!
//! Because this crate aims to be runtime agnostic the user is required to provide their own data stream.
//! For an async approach the stream has to implement the smol or tokio [`AsyncReadExt`] and [`AsyncWriteExt`] traits.
//! For a sync approach the stream has to implement the [`std::io::Read`] and [`std::io::Write`] traits.
//!
//!
//! Features:
//! ----------------------------
//!  - MQTT v5
//!  - Runtime agnostic (Smol, Tokio)
//!  - Sync
//!  - TLS/TCP
//!  - Lean
//!  - Keep alive depends on actual communication
//!  
//!
//! To do
//! ----------------------------
//!  - Enforce size of outbound messages (e.g. Publish)
//!  - QUIC via QUINN
//!  - Even More testing
//!  - More documentation
//!  - Remove logging calls or move all to test flag
//!
//!
//! Notes:
//! ----------------------------
//! - Your handler should not wait too long
//! - Create a new connection when an error or disconnect is encountered
//! - Handlers only get incoming packets
//! - Sync mode requires a non blocking stream
//!
//!
//! Smol example:
//! ----------------------------
//! ```rust
//! use mqrstt::{
//!     MqttClient,
//!     ConnectOptions,
//!     new_smol,
//!     packets::{self, Packet},
//!     AsyncEventHandler, NetworkStatus,
//! };
//! use async_trait::async_trait;
//! use bytes::Bytes;
//! pub struct PingPong {
//!     pub client: MqttClient,
//! }
//! #[async_trait]
//! impl AsyncEventHandler for PingPong {
//!     // Handlers only get INCOMING packets. This can change later.
//!     async fn handle(&mut self, event: packets::Packet) -> () {
//!         match event {
//!             Packet::Publish(p) => {
//!                 if let Ok(payload) = String::from_utf8(p.payload.to_vec()) {
//!                     if payload.to_lowercase().contains("ping") {
//!                         self.client
//!                             .publish(
//!                                 p.qos,
//!                                 p.retain,
//!                                 p.topic.clone(),
//!                                 Bytes::from_static(b"pong"),
//!                             )
//!                             .await
//!                             .unwrap();
//!                         println!("Received Ping, Send pong!");
//!                     }
//!                 }
//!             },
//!             Packet::ConnAck(_) => { println!("Connected!") },
//!             _ => (),
//!         }
//!     }
//! }
//! smol::block_on(async {
//!     let options = ConnectOptions::new("mqrsttSmolExample".to_string());
//!     let (mut network, client) = new_smol(options);
//!     let stream = smol::net::TcpStream::connect(("broker.emqx.io", 1883))
//!         .await
//!         .unwrap();
//!     network.connect(stream).await.unwrap();
//!
//!     // This subscribe is only processed when we run the network
//!     client.subscribe("mqrstt").await.unwrap();
//!
//!     let mut pingpong = PingPong {
//!         client: client.clone(),
//!     };
//!     let (n, t) = futures::join!(
//!         async {
//!             loop {
//!                 return match network.poll(&mut pingpong).await {
//!                     Ok(NetworkStatus::Active) => continue,
//!                     otherwise => otherwise,
//!                 };
//!             }
//!         },
//!         async {
//!             smol::Timer::after(std::time::Duration::from_secs(30)).await;
//!             client.disconnect().await.unwrap();
//!         }
//!     );
//!     assert!(n.is_ok());
//! });
//! ```
//!
//!
//!  Tokio example:
//! ----------------------------
//! ```rust
//!
//! use mqrstt::{
//!     MqttClient,
//!     ConnectOptions,
//!     new_tokio,
//!     packets::{self, Packet},
//!     AsyncEventHandler, NetworkStatus,
//! };
//! use tokio::time::Duration;
//! use async_trait::async_trait;
//! use bytes::Bytes;
//!
//! pub struct PingPong {
//!     pub client: MqttClient,
//! }
//! #[async_trait]
//! impl AsyncEventHandler for PingPong {
//!     // Handlers only get INCOMING packets. This can change later.
//!     async fn handle(&mut self, event: packets::Packet) -> () {
//!         match event {
//!             Packet::Publish(p) => {
//!                 if let Ok(payload) = String::from_utf8(p.payload.to_vec()) {
//!                     if payload.to_lowercase().contains("ping") {
//!                         self.client
//!                             .publish(
//!                                 p.qos,
//!                                 p.retain,
//!                                 p.topic.clone(),
//!                                 Bytes::from_static(b"pong"),
//!                             )
//!                             .await
//!                             .unwrap();
//!                         println!("Received Ping, Send pong!");
//!                     }
//!                 }
//!             },
//!             Packet::ConnAck(_) => { println!("Connected!") },
//!             _ => (),
//!         }
//!     }
//! }
//!
//! #[tokio::main]
//! async fn main() {
//!     let options = ConnectOptions::new("TokioTcpPingPongExample".to_string());
//!     
//!     let (mut network, client) = new_tokio(options);
//!     
//!     let stream = tokio::net::TcpStream::connect(("broker.emqx.io", 1883))
//!         .await
//!         .unwrap();
//!     
//!     network.connect(stream).await.unwrap();
//!     
//!     client.subscribe("mqrstt").await.unwrap();
//!     
//!     let mut pingpong = PingPong {
//!         client: client.clone(),
//!     };
//!
//!     let (n, _) = tokio::join!(
//!         async {
//!             loop {
//!                 return match network.poll(&mut pingpong).await {
//!                     Ok(NetworkStatus::Active) => continue,
//!                     otherwise => otherwise,
//!                 };
//!             }
//!         },
//!         async {
//!             tokio::time::sleep(Duration::from_secs(30)).await;
//!             client.disconnect().await.unwrap();
//!         }
//!     );
//!     assert!(n.is_ok());
//! }
//!
//! ```
//!
//! Sync example:
//! ----------------------------
//! ```rust
//! use mqrstt::{
//!     MqttClient,
//!     ConnectOptions,
//!     new_sync,
//!     packets::{self, Packet},
//!     EventHandler, NetworkStatus,
//! };
//! use std::net::TcpStream;
//! use bytes::Bytes;
//!
//! pub struct PingPong {
//!     pub client: MqttClient,
//! }
//!
//! impl EventHandler for PingPong {
//!     // Handlers only get INCOMING packets. This can change later.
//!     fn handle(&mut self, event: packets::Packet) -> () {
//!         match event {
//!             Packet::Publish(p) => {
//!                 if let Ok(payload) = String::from_utf8(p.payload.to_vec()) {
//!                     if payload.to_lowercase().contains("ping") {
//!                         self.client
//!                             .publish_blocking(
//!                                 p.qos,
//!                                 p.retain,
//!                                 p.topic.clone(),
//!                                 Bytes::from_static(b"pong"),
//!                             ).unwrap();
//!                         println!("Received Ping, Send pong!");
//!                     }
//!                 }
//!             },
//!             Packet::ConnAck(_) => { println!("Connected!") },
//!             _ => (),
//!         }
//!     }
//! }
//!
//!
//! let mut client_id: String = "SyncTcpPingReqTestExample".to_string();
//! let options = ConnectOptions::new(client_id);
//!
//! let address = "broker.emqx.io";
//! let port = 1883;
//!
//! let (mut network, client) = new_sync(options);
//!
//! // IMPORTANT: Set nonblocking to true! No progression will be made when stream reads block!
//! let stream = TcpStream::connect((address, port)).unwrap();
//! stream.set_nonblocking(true).unwrap();
//!
//! network.connect(stream).unwrap();
//!
//! let mut pingpong = PingPong {
//!     client: client.clone(),
//! };
//! let res_join_handle = std::thread::spawn(move ||
//!     loop {
//!         match network.poll(&mut pingpong) {
//!             Ok(NetworkStatus::Active) => continue,
//!             otherwise => return otherwise,
//!         }
//!     }
//! );
//!
//! std::thread::sleep(std::time::Duration::from_secs(30));
//! client.disconnect_blocking().unwrap();
//! let join_res = res_join_handle.join();
//! assert!(join_res.is_ok());
//! let res = join_res.unwrap();
//! assert!(res.is_ok());
//! ```

mod available_packet_ids;
mod client;
mod connect_options;
pub mod error;
mod mqtt_handler;
mod util;

pub mod smol;
pub mod tokio;
pub mod sync;

pub mod error;
pub mod packets;
pub mod state;
<<<<<<< HEAD
=======
pub mod stream;
>>>>>>> 59b65aea

pub use client::MqttClient;
pub use connect_options::ConnectOptions;
pub use mqtt_handler::MqttHandler;
use packets::{Packet, Connect};

#[cfg(test)]
pub mod tests;

/// [`NetworkStatus`] Represents status of the Network object.
/// It is returned when the run handle returns from performing an operation.
#[derive(Debug, PartialEq, Eq, PartialOrd, Ord)]
pub enum NetworkStatus {
    Active,
    IncomingDisconnect,
    OutgoingDisconnect,
    NoPingResp,
}

// #[cfg(all(feature = "smol", feature = "tokio"))]
// compile_error!("Both smol and tokio runtimes not supported at once.");

/// Handlers are used to deal with packets before they are further processed (acked)
/// This guarantees that the end user has handlded the packet.
/// Trait for async mutable access to handler.
/// Usefull when you have a single handler
#[async_trait::async_trait]
pub trait AsyncEventHandler {
    async fn handle(&mut self, event: Packet);
}

pub trait EventHandler {
    fn handle(&mut self, event: Packet);
}

/// Creates the needed components to run the MQTT client using a stream that implements [`smol::io::AsyncReadExt`] and [`smol::io::AsyncWriteExt`]
#[cfg(feature = "smol")]
pub fn new_smol<S>(options: ConnectOptions) -> (smol::Network<S>, MqttClient)
where
    S: ::smol::io::AsyncReadExt + ::smol::io::AsyncWriteExt + Sized + Unpin,
{
    let (to_network_s, to_network_r) = async_channel::bounded(100);

    let (handler, packet_ids) = MqttHandler::new(&options);

    let network = smol::Network::<S>::new(options, handler, to_network_r);

    let client = MqttClient::new(packet_ids, to_network_s);

    (network, client)
}

/// Creates the needed components to run the MQTT client using a stream that implements [`tokio::io::AsyncReadExt`] and [`tokio::io::AsyncWriteExt`]
#[cfg(feature = "tokio")]
pub fn new_tokio<S>(options: ConnectOptions) -> (tokio::Network<S>, MqttClient)
where
    S: ::tokio::io::AsyncReadExt + ::tokio::io::AsyncWriteExt + Sized + Unpin,
{
    let (to_network_s, to_network_r) = async_channel::bounded(100);

    let (mqtt_handler, apkid) = MqttHandler::new(&options);

    let network = tokio::Network::new(options, mqtt_handler, to_network_r);

    let client = MqttClient::new(apkid, to_network_s);

    (network, client)
}

pub fn new_sync<S>(options: ConnectOptions) -> (sync::Network<S>, MqttClient)
where
    S: std::io::Read + std::io::Write + Sized + Unpin,
{
    let (to_network_s, to_network_r) = async_channel::bounded(100);

    let (mqtt_handler, apkid) = MqttHandler::new(&options);

    let network = sync::Network::new(options, mqtt_handler, to_network_r);

    let client = MqttClient::new(apkid, to_network_s);

    (network, client)
}

fn create_connect_from_options(options: &ConnectOptions) -> Packet {
    let mut connect = Connect {
        client_id: options.client_id.clone(),
        clean_start: options.clean_start,
        keep_alive: options.keep_alive_interval_s as u16,
        username: options.username.clone(),
        password: options.password.clone(),
        ..Default::default()
    };

    connect.connect_properties.request_problem_information = options.request_problem_information;
    connect.connect_properties.request_response_information = options.request_response_information;

    Packet::Connect(connect)
}


#[cfg(test)]
mod lib_test {
    use std::{
        net::TcpStream,
        thread::{self},
        time::Duration,
    };

    #[cfg(feature = "tokio")]
    use crate::new_tokio;

    use rand::Rng;

    use crate::{
        new_smol, new_sync,
        packets::{self, Packet},
        tests::tls::tests::simple_rust_tls,
        AsyncEventHandler, ConnectOptions, EventHandler, MqttClient, NetworkStatus,
    };
    use async_trait::async_trait;
    use bytes::Bytes;
    use packets::QoS;
    use rustls::ServerName;

    pub struct PingPong {
        pub client: MqttClient,
    }

    #[async_trait]
    impl AsyncEventHandler for PingPong {
        async fn handle(&mut self, event: packets::Packet) -> () {
            match event {
                Packet::Publish(p) => {
                    if let Ok(payload) = String::from_utf8(p.payload.to_vec()) {
                        if payload.to_lowercase().contains("ping") {
                            self.client.publish(p.qos, p.retain, p.topic.clone(), Bytes::from_static(b"pong")).await.unwrap();
                            // println!("Received Ping, Send pong!");
                        }
                    }
                }
                Packet::ConnAck(_) => {
                    println!("Connected!")
                }
                _ => (),
            }
        }
    }

    impl EventHandler for PingPong {
        fn handle(&mut self, event: Packet) {
            match event {
                Packet::Publish(p) => {
                    if let Ok(payload) = String::from_utf8(p.payload.to_vec()) {
                        if payload.to_lowercase().contains("ping") {
                            self.client.publish_blocking(p.qos, p.retain, p.topic.clone(), Bytes::from_static(b"pong")).unwrap();
                        }
                    }
                }
                Packet::ConnAck(_) => {
                    println!("Connected!")
                }
                _ => (),
            }
        }
    }

    #[test]
    fn test_sync_tcp() {
        let mut client_id: String = rand::thread_rng().sample_iter(&rand::distributions::Alphanumeric).take(7).map(char::from).collect();
        client_id += "_SyncTcpPingPong";
        let options = ConnectOptions::new(client_id);

        let address = "broker.emqx.io";
        let port = 1883;

        // IMPORTANT: Set nonblocking to true! Blocking on reads will happen!
        let stream = TcpStream::connect((address, port)).unwrap();
        stream.set_nonblocking(true).unwrap();

        let (mut network, client) = new_sync(options);

        network.connect(stream).unwrap();

        client.subscribe_blocking("mqrstt").unwrap();

        let mut pingpong = PingPong { client: client.clone() };
        let res_join_handle = thread::spawn(move || loop {
            return match network.poll(&mut pingpong) {
                Ok(NetworkStatus::Active) => continue,
                otherwise => otherwise,
            };
        });

        client.publish_blocking(QoS::ExactlyOnce, false, "mqrstt".to_string(), b"ping".repeat(500)).unwrap();
        client.publish_blocking(QoS::AtMostOnce, true, "mqrstt".to_string(), b"ping".to_vec()).unwrap();
        client.publish_blocking(QoS::AtLeastOnce, false, "mqrstt".to_string(), b"ping".to_vec()).unwrap();
        client.publish_blocking(QoS::ExactlyOnce, false, "mqrstt".to_string(), b"ping".repeat(500)).unwrap();

        std::thread::sleep(std::time::Duration::from_secs(20));
        client.unsubscribe_blocking("mqrstt").unwrap();
        std::thread::sleep(std::time::Duration::from_secs(5));
        client.disconnect_blocking().unwrap();
        println!("Disconnect queued");

        let wrapped_res = res_join_handle.join();
        assert!(wrapped_res.is_ok());
        let res = dbg!(wrapped_res.unwrap());
        assert!(res.is_ok());
    }

    #[test]
    fn test_smol_tcp() {
        smol::block_on(async {
            let mut client_id: String = rand::thread_rng().sample_iter(&rand::distributions::Alphanumeric).take(7).map(char::from).collect();
            client_id += "_SmolTcpPingPong";
            let options = ConnectOptions::new(client_id);

            let address = "broker.emqx.io";
            let port = 1883;

            let (mut network, client) = new_smol(options);

            let stream = smol::net::TcpStream::connect((address, port)).await.unwrap();

            network.connect(stream).await.unwrap();

            client.subscribe("mqrstt").await.unwrap();

            let mut pingpong = PingPong { client: client.clone() };

            let (n, _) = futures::join!(
                async {
                    loop {
                        return match network.poll(&mut pingpong).await {
                            Ok(NetworkStatus::Active) => continue,
                            otherwise => otherwise,
                        };
                    }
                },
                async {
                    client.publish(QoS::ExactlyOnce, false, "mqrstt".to_string(), b"ping".repeat(500)).await.unwrap();
                    client.publish(QoS::AtMostOnce, true, "mqrstt".to_string(), b"ping".to_vec()).await.unwrap();
                    client.publish(QoS::AtLeastOnce, false, "mqrstt".to_string(), b"ping".to_vec()).await.unwrap();
                    client.publish(QoS::ExactlyOnce, false, "mqrstt".to_string(), b"ping".repeat(500)).await.unwrap();

                    smol::Timer::after(std::time::Duration::from_secs(20)).await;
                    client.unsubscribe("mqrstt").await.unwrap();
                    smol::Timer::after(std::time::Duration::from_secs(5)).await;
                    client.disconnect().await.unwrap();
                }
            );
            assert!(n.is_ok());
        });
    }

    #[test]
    fn test_smol_tls() {
        smol::block_on(async {
            let mut client_id: String = rand::thread_rng().sample_iter(&rand::distributions::Alphanumeric).take(7).map(char::from).collect();
            client_id += "_SmolTlsPingPong";
            let options = ConnectOptions::new(client_id);

            let address = "broker.emqx.io";
            let port = 8883;

            let (mut network, client) = new_smol(options);

            let arc_client_config = simple_rust_tls(crate::tests::resources::EMQX_CERT.to_vec(), None, None).unwrap();

            let domain = ServerName::try_from(address).unwrap();
            let connector = async_rustls::TlsConnector::from(arc_client_config);

            let stream = smol::net::TcpStream::connect((address, port)).await.unwrap();
            let connection = connector.connect(domain, stream).await.unwrap();

            network.connect(connection).await.unwrap();

            client.subscribe("mqrstt").await.unwrap();

            let mut pingpong = PingPong { client: client.clone() };

            let (n, _) = futures::join!(
                async {
                    loop {
                        return match network.poll(&mut pingpong).await {
                            Ok(NetworkStatus::Active) => continue,
                            otherwise => otherwise,
                        };
                    }
                },
                async {
                    smol::Timer::after(std::time::Duration::from_secs(30)).await;
                    client.disconnect().await.unwrap();
                }
            );
            assert!(n.is_ok());
        });
    }

    #[cfg(feature = "tokio")]
    #[tokio::test]
    async fn test_tokio_tcp() {
        let mut client_id: String = rand::thread_rng().sample_iter(&rand::distributions::Alphanumeric).take(7).map(char::from).collect();
        client_id += "_TokioTcpPingPong";
        let options = ConnectOptions::new(client_id);

        let (mut network, client) = new_tokio(options);

        let stream = tokio::net::TcpStream::connect(("broker.emqx.io", 1883)).await.unwrap();

        network.connect(stream).await.unwrap();

        client.subscribe("mqrstt").await.unwrap();

        let mut pingpong = PingPong { client: client.clone() };

        let (n, _) = tokio::join!(
            async {
                loop {
                    return match network.poll(&mut pingpong).await {
                        Ok(NetworkStatus::Active) => continue,
                        otherwise => otherwise,
                    };
                }
            },
            async {
                client.publish(QoS::ExactlyOnce, false, "mqrstt".to_string(), b"ping".repeat(500)).await.unwrap();
                client.publish(QoS::AtMostOnce, true, "mqrstt".to_string(), b"ping".to_vec()).await.unwrap();
                client.publish(QoS::AtLeastOnce, false, "mqrstt".to_string(), b"ping".to_vec()).await.unwrap();
                client.publish(QoS::ExactlyOnce, false, "mqrstt".to_string(), b"ping".repeat(500)).await.unwrap();

                client.unsubscribe("mqrstt").await.unwrap();

                tokio::time::sleep(Duration::from_secs(30)).await;
                client.disconnect().await.unwrap();
            }
        );
        let n = dbg!(n);
        assert!(n.is_ok());

        assert_eq!(NetworkStatus::OutgoingDisconnect, n.unwrap());
    }

    #[cfg(feature = "tokio")]
    #[tokio::test]
    async fn test_tokio_tls() {
        let mut client_id: String = rand::thread_rng().sample_iter(&rand::distributions::Alphanumeric).take(7).map(char::from).collect();
        client_id += "_TokioTlsPingPong";
        let options = ConnectOptions::new(client_id);

        let address = "broker.emqx.io";
        let port = 8883;

        let (mut network, client) = new_tokio(options);

        let arc_client_config = simple_rust_tls(crate::tests::resources::EMQX_CERT.to_vec(), None, None).unwrap();

        let domain = ServerName::try_from(address).unwrap();
        let connector = tokio_rustls::TlsConnector::from(arc_client_config);

        let stream = tokio::net::TcpStream::connect((address, port)).await.unwrap();
        let connection = connector.connect(domain, stream).await.unwrap();

        network.connect(connection).await.unwrap();

        client.subscribe("mqrstt").await.unwrap();

        let mut pingpong = PingPong { client: client.clone() };

        let (n, _) = tokio::join!(
            async {
                loop {
                    return match network.poll(&mut pingpong).await {
                        Ok(NetworkStatus::IncomingDisconnect) => Ok(NetworkStatus::IncomingDisconnect),
                        Ok(NetworkStatus::OutgoingDisconnect) => Ok(NetworkStatus::OutgoingDisconnect),
                        Ok(NetworkStatus::NoPingResp) => Ok(NetworkStatus::NoPingResp),
                        Ok(NetworkStatus::Active) => continue,
                        Err(a) => Err(a),
                    };
                }
            },
            async {
                tokio::time::sleep(Duration::from_secs(30)).await;
                client.disconnect().await.unwrap();
            }
        );
        assert!(n.is_ok());
        assert_eq!(NetworkStatus::OutgoingDisconnect, n.unwrap());
    }

    pub struct PingResp {
        pub client: MqttClient,
        pub ping_resp_received: u64,
    }

    impl PingResp {
        pub fn new(client: MqttClient) -> Self {
            Self { client, ping_resp_received: 0 }
        }
    }

    #[async_trait]
    impl AsyncEventHandler for PingResp {
        async fn handle(&mut self, event: packets::Packet) -> () {
            use Packet::*;
            if event == PingResp {
                self.ping_resp_received += 1;
            }
            println!("Received packet: {}", event);
        }
    }
    
    impl EventHandler for PingResp {
        fn handle(&mut self, event: Packet) {
            use Packet::*;
            if event == PingResp {
                self.ping_resp_received += 1;
            }
            println!("Received packet: {}", event);
        }
    }
    
    #[test]
    fn test_sync_ping_req() {
        let mut client_id: String = rand::thread_rng().sample_iter(&rand::distributions::Alphanumeric).take(7).map(char::from).collect();
        client_id += "_SyncTcpPingReqTest";
        let options = ConnectOptions::new(client_id);

        let address = "broker.emqx.io";
        let port = 1883;

        let (mut network, client) = new_sync(options);

        // IMPORTANT: Set nonblocking to true! Blocking on reads will happen!
        let stream = TcpStream::connect((address, port)).unwrap();
        stream.set_nonblocking(true).unwrap();

        network.connect(stream).unwrap();

        let mut pingresp = PingResp::new(client.clone());
        let res_join_handle = thread::spawn(move || loop {
            loop {
                match network.poll(&mut pingresp) {
                    Ok(NetworkStatus::Active) => continue,
                    Ok(NetworkStatus::OutgoingDisconnect) => return Ok(pingresp),
                    Ok(NetworkStatus::NoPingResp) => panic!(),
                    Ok(NetworkStatus::IncomingDisconnect) => panic!(),
                    Err(err) => return Err(err),
                }
            }
        });

        std::thread::sleep(Duration::from_secs(150));
        client.disconnect_blocking().unwrap();
        let join_res = res_join_handle.join();
        assert!(join_res.is_ok());

        let res = join_res.unwrap();
        assert!(res.is_ok());
        let pingreq = res.unwrap();
        assert_eq!(2, pingreq.ping_resp_received);
    }

    #[cfg(feature = "tokio")]
    #[tokio::test]
    async fn test_tokio_ping_req() {
        let mut client_id: String = rand::thread_rng().sample_iter(&rand::distributions::Alphanumeric).take(7).map(char::from).collect();
        client_id += "_TokioTcpPingReqTest";
        let options = ConnectOptions::new(client_id);

        let (mut network, client) = new_tokio(options);

        let stream = tokio::net::TcpStream::connect(("broker.emqx.io", 1883)).await.unwrap();

        network.connect(stream).await.unwrap();

        let mut pingresp = PingResp::new(client.clone());

        let futs = tokio::task::spawn(async {
            tokio::join!(
                async move {
                    loop {
                        match network.poll(&mut pingresp).await {
                            Ok(NetworkStatus::Active) => continue,
                            Ok(NetworkStatus::OutgoingDisconnect) => return Ok(pingresp),
                            Ok(NetworkStatus::NoPingResp) => panic!(),
                            Ok(NetworkStatus::IncomingDisconnect) => panic!(),
                            Err(err) => return Err(err),
                        }
                    }
                },
                async move {
                    smol::Timer::after(std::time::Duration::from_secs(150)).await;
                    client.disconnect().await.unwrap();
                }
            )
        });

        tokio::time::sleep(Duration::new(150, 0)).await;

        let (n, _) = futs.await.unwrap();
        assert!(n.is_ok());
        let pingresp = n.unwrap();
        assert_eq!(2, pingresp.ping_resp_received);
    }

    #[test]
    fn test_smol_ping_req() {
        smol::block_on(async {
            let mut client_id: String = rand::thread_rng().sample_iter(&rand::distributions::Alphanumeric).take(7).map(char::from).collect();
            client_id += "_SmolTcpPingReqTest";
            let options = ConnectOptions::new(client_id);

            let address = "broker.emqx.io";
            let port = 1883;

            let (mut network, client) = new_smol(options);

            let stream = smol::net::TcpStream::connect((address, port)).await.unwrap();

            network.connect(stream).await.unwrap();

            let mut pingresp = PingResp::new(client.clone());

            let (n, _) = futures::join!(
                async {
                    loop {
                        match network.poll(&mut pingresp).await {
                            Ok(NetworkStatus::Active) => continue,
                            Ok(NetworkStatus::OutgoingDisconnect) => return Ok(pingresp),
                            Ok(NetworkStatus::NoPingResp) => panic!(),
                            Ok(NetworkStatus::IncomingDisconnect) => panic!(),
                            Err(err) => return Err(err),
                        }
                    }
                },
                async {
                    smol::Timer::after(std::time::Duration::from_secs(150)).await;
                    client.disconnect().await.unwrap();
                }
            );
            assert!(n.is_ok());
            let pingreq = n.unwrap();
            assert_eq!(2, pingreq.ping_resp_received);
        });
    }
}<|MERGE_RESOLUTION|>--- conflicted
+++ resolved
@@ -278,10 +278,6 @@
 pub mod error;
 pub mod packets;
 pub mod state;
-<<<<<<< HEAD
-=======
-pub mod stream;
->>>>>>> 59b65aea
 
 pub use client::MqttClient;
 pub use connect_options::ConnectOptions;
