//! A pure rust MQTT client which is easy to use, efficient and provides both sync and async options.
//!
//! Because this crate aims to be runtime agnostic the user is required to provide their own data stream.
//! For an async approach the stream has to implement the smol or tokio [`AsyncReadExt`] and [`AsyncWriteExt`] traits.
//! For a sync approach the stream has to implement the [`std::io::Read`] and [`std::io::Write`] traits.
//!
//!
//! Features:
//! ----------------------------
//!  - MQTT v5
//!  - Runtime agnostic (Smol, Tokio)
//!  - Sync
//!  - TLS/TCP
//!  - Lean
//!  - Keep alive depends on actual communication
//!  
//!
//! To do
//! ----------------------------
//!  - Enforce size of outbound messages (e.g. Publish)
//!  - QUIC via QUINN
//!  - Even More testing
//!  - More documentation
//!  - Remove logging calls or move all to test flag
//!
//!
//! Notes:
//! ----------------------------
//! - Your handler should not wait too long
//! - Create a new connection when an error or disconnect is encountered
//! - Handlers only get incoming packets
//! - Sync mode requires a non blocking stream
//!
//!
//! Smol example:
//! ----------------------------
//! ```rust
//! use mqrstt::{
//!     MqttClient,
//!     ConnectOptions,
//!     new_smol,
//!     packets::{self, Packet},
//!     AsyncEventHandler, NetworkStatus,
//! };
//! use async_trait::async_trait;
//! use bytes::Bytes;
//! pub struct PingPong {
//!     pub client: MqttClient,
//! }
//! #[async_trait]
//! impl AsyncEventHandler for PingPong {
//!     // Handlers only get INCOMING packets. This can change later.
//!     async fn handle(&mut self, event: packets::Packet) -> () {
//!         match event {
//!             Packet::Publish(p) => {
//!                 if let Ok(payload) = String::from_utf8(p.payload.to_vec()) {
//!                     if payload.to_lowercase().contains("ping") {
//!                         self.client
//!                             .publish(
//!                                 p.qos,
//!                                 p.retain,
//!                                 p.topic.clone(),
//!                                 Bytes::from_static(b"pong"),
//!                             )
//!                             .await
//!                             .unwrap();
//!                         println!("Received Ping, Send pong!");
//!                     }
//!                 }
//!             },
//!             Packet::ConnAck(_) => { println!("Connected!") },
//!             _ => (),
//!         }
//!     }
//! }
//! smol::block_on(async {
//!     let options = ConnectOptions::new("mqrsttSmolExample".to_string());
//!     let (mut network, client) = new_smol(options);
//!     let stream = smol::net::TcpStream::connect(("broker.emqx.io", 1883))
//!         .await
//!         .unwrap();
//!     network.connect(stream).await.unwrap();
//!
//!     // This subscribe is only processed when we run the network
//!     client.subscribe("mqrstt").await.unwrap();
//!
//!     let mut pingpong = PingPong {
//!         client: client.clone(),
//!     };
//!     let (n, t) = futures::join!(
//!         async {
//!             loop {
//!                 return match network.poll(&mut pingpong).await {
//!                     Ok(NetworkStatus::Active) => continue,
//!                     otherwise => otherwise,
//!                 };
//!             }
//!         },
//!         async {
//!             smol::Timer::after(std::time::Duration::from_secs(30)).await;
//!             client.disconnect().await.unwrap();
//!         }
//!     );
//!     assert!(n.is_ok());
//! });
//! ```
//!
//!
//!  Tokio example:
//! ----------------------------
//! ```rust
//!
//! use mqrstt::{
//!     MqttClient,
//!     ConnectOptions,
//!     new_tokio,
//!     packets::{self, Packet},
//!     AsyncEventHandler, NetworkStatus,
//! };
//! use tokio::time::Duration;
//! use async_trait::async_trait;
//! use bytes::Bytes;
//!
//! pub struct PingPong {
//!     pub client: MqttClient,
//! }
//! #[async_trait]
//! impl AsyncEventHandler for PingPong {
//!     // Handlers only get INCOMING packets. This can change later.
//!     async fn handle(&mut self, event: packets::Packet) -> () {
//!         match event {
//!             Packet::Publish(p) => {
//!                 if let Ok(payload) = String::from_utf8(p.payload.to_vec()) {
//!                     if payload.to_lowercase().contains("ping") {
//!                         self.client
//!                             .publish(
//!                                 p.qos,
//!                                 p.retain,
//!                                 p.topic.clone(),
//!                                 Bytes::from_static(b"pong"),
//!                             )
//!                             .await
//!                             .unwrap();
//!                         println!("Received Ping, Send pong!");
//!                     }
//!                 }
//!             },
//!             Packet::ConnAck(_) => { println!("Connected!") },
//!             _ => (),
//!         }
//!     }
//! }
//!
//! #[tokio::main]
//! async fn main() {
//!     let options = ConnectOptions::new("TokioTcpPingPongExample".to_string());
//!     
//!     let (mut network, client) = new_tokio(options);
//!     
//!     let stream = tokio::net::TcpStream::connect(("broker.emqx.io", 1883))
//!         .await
//!         .unwrap();
//!     
//!     network.connect(stream).await.unwrap();
//!     
//!     client.subscribe("mqrstt").await.unwrap();
//!     
//!     let mut pingpong = PingPong {
//!         client: client.clone(),
//!     };
//!
//!     let (n, _) = tokio::join!(
//!         async {
//!             loop {
//!                 return match network.poll(&mut pingpong).await {
//!                     Ok(NetworkStatus::Active) => continue,
//!                     otherwise => otherwise,
//!                 };
//!             }
//!         },
//!         async {
//!             tokio::time::sleep(Duration::from_secs(30)).await;
//!             client.disconnect().await.unwrap();
//!         }
//!     );
//!     assert!(n.is_ok());
//! }
//!
//! ```
//!
//! Sync example:
//! ----------------------------
//! ```rust
//! use mqrstt::{
//!     MqttClient,
//!     ConnectOptions,
//!     new_sync,
//!     packets::{self, Packet},
//!     EventHandler, NetworkStatus,
//! };
//! use std::net::TcpStream;
//! use bytes::Bytes;
//!
//! pub struct PingPong {
//!     pub client: MqttClient,
//! }
//!
//! impl EventHandler for PingPong {
//!     // Handlers only get INCOMING packets. This can change later.
//!     fn handle(&mut self, event: packets::Packet) -> () {
//!         match event {
//!             Packet::Publish(p) => {
//!                 if let Ok(payload) = String::from_utf8(p.payload.to_vec()) {
//!                     if payload.to_lowercase().contains("ping") {
//!                         self.client
//!                             .publish_blocking(
//!                                 p.qos,
//!                                 p.retain,
//!                                 p.topic.clone(),
//!                                 Bytes::from_static(b"pong"),
//!                             ).unwrap();
//!                         println!("Received Ping, Send pong!");
//!                     }
//!                 }
//!             },
//!             Packet::ConnAck(_) => { println!("Connected!") },
//!             _ => (),
//!         }
//!     }
//! }
//!
//!
//! let mut client_id: String = "SyncTcpPingReqTestExample".to_string();
//! let options = ConnectOptions::new(client_id);
//!
//! let address = "broker.emqx.io";
//! let port = 1883;
//!
//! let (mut network, client) = new_sync(options);
//!
//! // IMPORTANT: Set nonblocking to true! No progression will be made when stream reads block!
//! let stream = TcpStream::connect((address, port)).unwrap();
//! stream.set_nonblocking(true).unwrap();
//!
//! network.connect(stream).unwrap();
//!
//! let mut pingpong = PingPong {
//!     client: client.clone(),
//! };
//! let res_join_handle = std::thread::spawn(move ||
//!     loop {
//!         match network.poll(&mut pingpong) {
//!             Ok(NetworkStatus::Active) => continue,
//!             otherwise => return otherwise,
//!         }
//!     }
//! );
//!
//! std::thread::sleep(std::time::Duration::from_secs(30));
//! client.disconnect_blocking().unwrap();
//! let join_res = res_join_handle.join();
//! assert!(join_res.is_ok());
//! let res = join_res.unwrap();
//! assert!(res.is_ok());
//! ```

mod available_packet_ids;
mod client;
mod connect_options;
<<<<<<< HEAD
=======
pub mod error;
>>>>>>> fe1b1bdd
mod mqtt_handler;
mod util;

mod network;
pub use network::smol;
pub use network::tokio;
pub use network::sync;

pub mod error;
pub mod packets;
pub mod state;
<<<<<<< HEAD

pub mod stream;
=======
pub mod stream;
mod util;
>>>>>>> fe1b1bdd

pub use client::MqttClient;
pub use connect_options::ConnectOptions;
pub use mqtt_handler::MqttHandler;
use packets::Packet;

#[cfg(test)]
pub mod tests;

/// [`NetworkStatus`] Represents status of the Network object.
/// It is returned when the run handle returns from performing an operation.
#[derive(Debug, PartialEq, Eq, PartialOrd, Ord)]
pub enum NetworkStatus {
    Active,
    IncomingDisconnect,
    OutgoingDisconnect,
    NoPingResp,
}

// #[cfg(all(feature = "smol", feature = "tokio"))]
// compile_error!("Both smol and tokio runtimes not supported at once.");

/// Handlers are used to deal with packets before they are further processed (acked)
/// This guarantees that the end user has handlded the packet.
/// Trait for async mutable access to handler.
/// Usefull when you have a single handler
#[async_trait::async_trait]
pub trait AsyncEventHandler {
    async fn handle(&mut self, event: Packet);
}

pub trait EventHandler {
    fn handle(&mut self, event: Packet);
}

/// Creates the needed components to run the MQTT client using a stream that implements [`smol::io::AsyncReadExt`] and [`smol::io::AsyncWriteExt`]
#[cfg(feature = "smol")]
pub fn new_smol<S>(options: ConnectOptions) -> (network::smol::Network<S>, MqttClient)
where
    S: smol::io::AsyncReadExt + smol::io::AsyncWriteExt + Sized + Unpin,
{
    let (to_network_s, to_network_r) = async_channel::bounded(100);

    let (handler, packet_ids) = MqttHandler::new(&options);

    let network = network::smol::Network::<S>::new(options, handler, to_network_r);

    let client = MqttClient::new(packet_ids, to_network_s);

    (network, client)
}

/// Creates the needed components to run the MQTT client using a stream that implements [`tokio::io::AsyncReadExt`] and [`tokio::io::AsyncWriteExt`]
#[cfg(feature = "tokio")]
pub fn new_tokio<S>(options: ConnectOptions) -> (network::tokio::Network<S>, MqttClient)
where
    S: tokio::io::AsyncReadExt + tokio::io::AsyncWriteExt + Sized + Unpin,
{
    let (to_network_s, to_network_r) = async_channel::bounded(100);

    let (mqtt_handler, apkid) = MqttHandler::new(&options);

    let network = network::tokio::Network::new(options, mqtt_handler, to_network_r);

    let client = MqttClient::new(apkid, to_network_s);

    (network, client)
}

pub fn new_sync<S>(options: ConnectOptions) -> (network::sync::Network<S>, MqttClient)
where
    S: std::io::Read + std::io::Write + Sized + Unpin,
{
    let (to_network_s, to_network_r) = async_channel::bounded(100);

    let (mqtt_handler, apkid) = MqttHandler::new(&options);

    let network = network::sync::Network::new(options, mqtt_handler, to_network_r);

    let client = MqttClient::new(apkid, to_network_s);

    (network, client)
}
#[cfg(test)]
mod lib_test {
    use std::{
        net::TcpStream,
        thread::{self},
        time::Duration,
    };

    #[cfg(feature = "tokio")]
    use crate::new_tokio;

    use rand::Rng;

    use crate::{
        new_smol, new_sync,
        packets::{self, Packet},
        tests::tls::tests::simple_rust_tls,
        AsyncEventHandler, ConnectOptions, EventHandler, MqttClient, NetworkStatus,
    };
    use async_trait::async_trait;
    use bytes::Bytes;
    use packets::QoS;
    use rustls::ServerName;

    pub struct PingPong {
        pub client: MqttClient,
    }

    #[async_trait]
    impl AsyncEventHandler for PingPong {
        async fn handle(&mut self, event: packets::Packet) -> () {
            match event {
                Packet::Publish(p) => {
                    if let Ok(payload) = String::from_utf8(p.payload.to_vec()) {
                        if payload.to_lowercase().contains("ping") {
                            self.client.publish(p.qos, p.retain, p.topic.clone(), Bytes::from_static(b"pong")).await.unwrap();
                            // println!("Received Ping, Send pong!");
                        }
                    }
                }
                Packet::ConnAck(_) => {
                    println!("Connected!")
                }
                _ => (),
            }
        }
    }

    impl EventHandler for PingPong {
        fn handle(&mut self, event: Packet) {
            match event {
                Packet::Publish(p) => {
                    if let Ok(payload) = String::from_utf8(p.payload.to_vec()) {
                        if payload.to_lowercase().contains("ping") {
                            self.client.publish_blocking(p.qos, p.retain, p.topic.clone(), Bytes::from_static(b"pong")).unwrap();
                        }
                    }
                }
                Packet::ConnAck(_) => {
                    println!("Connected!")
                }
                _ => (),
            }
        }
    }

    #[test]
    fn test_sync_tcp() {
        let mut client_id: String = rand::thread_rng().sample_iter(&rand::distributions::Alphanumeric).take(7).map(char::from).collect();
        client_id += "_SyncTcpPingPong";
        let options = ConnectOptions::new(client_id);

        let address = "broker.emqx.io";
        let port = 1883;

        // IMPORTANT: Set nonblocking to true! Blocking on reads will happen!
        let stream = TcpStream::connect((address, port)).unwrap();
        stream.set_nonblocking(true).unwrap();

        let (mut network, client) = new_sync(options);

        network.connect(stream).unwrap();

        client.subscribe_blocking("mqrstt").unwrap();

        let mut pingpong = PingPong { client: client.clone() };
        let res_join_handle = thread::spawn(move || loop {
            return match network.poll(&mut pingpong) {
                Ok(NetworkStatus::Active) => continue,
                otherwise => otherwise,
            };
        });

        client.publish_blocking(QoS::ExactlyOnce, false, "mqrstt".to_string(), b"ping".repeat(500)).unwrap();
        client.publish_blocking(QoS::AtMostOnce, true, "mqrstt".to_string(), b"ping".to_vec()).unwrap();
        client.publish_blocking(QoS::AtLeastOnce, false, "mqrstt".to_string(), b"ping".to_vec()).unwrap();
        client.publish_blocking(QoS::ExactlyOnce, false, "mqrstt".to_string(), b"ping".repeat(500)).unwrap();

        std::thread::sleep(std::time::Duration::from_secs(20));
        client.unsubscribe_blocking("mqrstt").unwrap();
        std::thread::sleep(std::time::Duration::from_secs(5));
        client.disconnect_blocking().unwrap();
        println!("Disconnect queued");

        let wrapped_res = res_join_handle.join();
        assert!(wrapped_res.is_ok());
        let res = dbg!(wrapped_res.unwrap());
        assert!(res.is_ok());
    }

    #[test]
    fn test_smol_tcp() {
        smol::block_on(async {
            let mut client_id: String = rand::thread_rng().sample_iter(&rand::distributions::Alphanumeric).take(7).map(char::from).collect();
            client_id += "_SmolTcpPingPong";
            let options = ConnectOptions::new(client_id);

            let address = "broker.emqx.io";
            let port = 1883;

            let (mut network, client) = new_smol(options);

            let stream = smol::net::TcpStream::connect((address, port)).await.unwrap();

            network.connect(stream).await.unwrap();

            client.subscribe("mqrstt").await.unwrap();

            let mut pingpong = PingPong { client: client.clone() };

            let (n, _) = futures::join!(
                async {
                    loop {
                        return match network.poll(&mut pingpong).await {
                            Ok(NetworkStatus::Active) => continue,
                            otherwise => otherwise,
                        };
                    }
                },
                async {
                    client.publish(QoS::ExactlyOnce, false, "mqrstt".to_string(), b"ping".repeat(500)).await.unwrap();
                    client.publish(QoS::AtMostOnce, true, "mqrstt".to_string(), b"ping".to_vec()).await.unwrap();
                    client.publish(QoS::AtLeastOnce, false, "mqrstt".to_string(), b"ping".to_vec()).await.unwrap();
                    client.publish(QoS::ExactlyOnce, false, "mqrstt".to_string(), b"ping".repeat(500)).await.unwrap();

                    smol::Timer::after(std::time::Duration::from_secs(20)).await;
                    client.unsubscribe("mqrstt").await.unwrap();
                    smol::Timer::after(std::time::Duration::from_secs(5)).await;
                    client.disconnect().await.unwrap();
                }
            );
            assert!(n.is_ok());
        });
    }

    #[test]
    fn test_smol_tls() {
        smol::block_on(async {
            let mut client_id: String = rand::thread_rng().sample_iter(&rand::distributions::Alphanumeric).take(7).map(char::from).collect();
            client_id += "_SmolTlsPingPong";
            let options = ConnectOptions::new(client_id);

            let address = "broker.emqx.io";
            let port = 8883;

            let (mut network, client) = new_smol(options);

            let arc_client_config = simple_rust_tls(crate::tests::resources::EMQX_CERT.to_vec(), None, None).unwrap();

            let domain = ServerName::try_from(address).unwrap();
            let connector = async_rustls::TlsConnector::from(arc_client_config);

            let stream = smol::net::TcpStream::connect((address, port)).await.unwrap();
            let connection = connector.connect(domain, stream).await.unwrap();

            network.connect(connection).await.unwrap();

            client.subscribe("mqrstt").await.unwrap();

            let mut pingpong = PingPong { client: client.clone() };

            let (n, _) = futures::join!(
                async {
                    loop {
                        return match network.poll(&mut pingpong).await {
                            Ok(NetworkStatus::Active) => continue,
                            otherwise => otherwise,
                        };
                    }
                },
                async {
                    smol::Timer::after(std::time::Duration::from_secs(30)).await;
                    client.disconnect().await.unwrap();
                }
            );
            assert!(n.is_ok());
        });
    }

    #[cfg(feature = "tokio")]
    #[tokio::test]
    async fn test_tokio_tcp() {
        let mut client_id: String = rand::thread_rng().sample_iter(&rand::distributions::Alphanumeric).take(7).map(char::from).collect();
        client_id += "_TokioTcpPingPong";
        let options = ConnectOptions::new(client_id);

        let (mut network, client) = new_tokio(options);

        let stream = tokio::net::TcpStream::connect(("broker.emqx.io", 1883)).await.unwrap();

        network.connect(stream).await.unwrap();

        client.subscribe("mqrstt").await.unwrap();

        let mut pingpong = PingPong { client: client.clone() };

        let (n, _) = tokio::join!(
            async {
                loop {
                    return match network.poll(&mut pingpong).await {
                        Ok(NetworkStatus::Active) => continue,
                        otherwise => otherwise,
                    };
                }
            },
            async {
                client.publish(QoS::ExactlyOnce, false, "mqrstt".to_string(), b"ping".repeat(500)).await.unwrap();
                client.publish(QoS::AtMostOnce, true, "mqrstt".to_string(), b"ping".to_vec()).await.unwrap();
                client.publish(QoS::AtLeastOnce, false, "mqrstt".to_string(), b"ping".to_vec()).await.unwrap();
                client.publish(QoS::ExactlyOnce, false, "mqrstt".to_string(), b"ping".repeat(500)).await.unwrap();

                client.unsubscribe("mqrstt").await.unwrap();

                tokio::time::sleep(Duration::from_secs(30)).await;
                client.disconnect().await.unwrap();
            }
        );
        let n = dbg!(n);
        assert!(n.is_ok());

        assert_eq!(NetworkStatus::OutgoingDisconnect, n.unwrap());
    }

    #[cfg(feature = "tokio")]
    #[tokio::test]
    async fn test_tokio_tls() {
        let mut client_id: String = rand::thread_rng().sample_iter(&rand::distributions::Alphanumeric).take(7).map(char::from).collect();
        client_id += "_TokioTlsPingPong";
        let options = ConnectOptions::new(client_id);

        let address = "broker.emqx.io";
        let port = 8883;

        let (mut network, client) = new_tokio(options);

        let arc_client_config = simple_rust_tls(crate::tests::resources::EMQX_CERT.to_vec(), None, None).unwrap();

        let domain = ServerName::try_from(address).unwrap();
        let connector = tokio_rustls::TlsConnector::from(arc_client_config);

        let stream = tokio::net::TcpStream::connect((address, port)).await.unwrap();
        let connection = connector.connect(domain, stream).await.unwrap();

        network.connect(connection).await.unwrap();

        client.subscribe("mqrstt").await.unwrap();

        let mut pingpong = PingPong { client: client.clone() };

        let (n, _) = tokio::join!(
            async {
                loop {
                    return match network.poll(&mut pingpong).await {
                        Ok(NetworkStatus::IncomingDisconnect) => Ok(NetworkStatus::IncomingDisconnect),
                        Ok(NetworkStatus::OutgoingDisconnect) => Ok(NetworkStatus::OutgoingDisconnect),
                        Ok(NetworkStatus::NoPingResp) => Ok(NetworkStatus::NoPingResp),
                        Ok(NetworkStatus::Active) => continue,
                        Err(a) => Err(a),
                    };
                }
            },
            async {
                tokio::time::sleep(Duration::from_secs(30)).await;
                client.disconnect().await.unwrap();
            }
        );
        assert!(n.is_ok());
        assert_eq!(NetworkStatus::OutgoingDisconnect, n.unwrap());
    }

    pub struct PingResp {
        pub client: MqttClient,
        pub ping_resp_received: u64,
    }

    impl PingResp {
        pub fn new(client: MqttClient) -> Self {
            Self { client, ping_resp_received: 0 }
        }
    }

    #[async_trait]
    impl AsyncEventHandler for PingResp {
        async fn handle(&mut self, event: packets::Packet) -> () {
            use Packet::*;
            if event == PingResp {
<<<<<<< HEAD
=======
                self.ping_resp_received += 1;
            }
            println!("Received packet: {}", event);
        }
    }

    impl EventHandler for PingResp {
        fn handle(&mut self, event: Packet) {
            use Packet::*;
            if event == PingResp {
>>>>>>> fe1b1bdd
                self.ping_resp_received += 1;
            }
            println!("Received packet: {}", event);
        }
    }

<<<<<<< HEAD
    impl EventHandler for PingResp {
        fn handle(&mut self, event: Packet) {
            use Packet::*;
            if event == PingResp {
                self.ping_resp_received += 1;
            }
            println!("Received packet: {}", event);
        }
    }

=======
>>>>>>> fe1b1bdd
    #[test]
    fn test_sync_ping_req() {
        let mut client_id: String = rand::thread_rng().sample_iter(&rand::distributions::Alphanumeric).take(7).map(char::from).collect();
        client_id += "_SyncTcpPingReqTest";
        let options = ConnectOptions::new(client_id);

        let address = "broker.emqx.io";
        let port = 1883;

        let (mut network, client) = new_sync(options);

        // IMPORTANT: Set nonblocking to true! Blocking on reads will happen!
        let stream = TcpStream::connect((address, port)).unwrap();
        stream.set_nonblocking(true).unwrap();

        network.connect(stream).unwrap();

        let mut pingresp = PingResp::new(client.clone());
        let res_join_handle = thread::spawn(move || loop {
            loop {
                match network.poll(&mut pingresp) {
                    Ok(NetworkStatus::Active) => continue,
                    Ok(NetworkStatus::OutgoingDisconnect) => return Ok(pingresp),
                    Ok(NetworkStatus::NoPingResp) => panic!(),
                    Ok(NetworkStatus::IncomingDisconnect) => panic!(),
                    Err(err) => return Err(err),
                }
            }
        });

        std::thread::sleep(Duration::from_secs(150));
        client.disconnect_blocking().unwrap();
        let join_res = res_join_handle.join();
        assert!(join_res.is_ok());

        let res = join_res.unwrap();
        assert!(res.is_ok());
        let pingreq = res.unwrap();
        assert_eq!(2, pingreq.ping_resp_received);
    }

    #[cfg(feature = "tokio")]
    #[tokio::test]
    async fn test_tokio_ping_req() {
        let mut client_id: String = rand::thread_rng().sample_iter(&rand::distributions::Alphanumeric).take(7).map(char::from).collect();
        client_id += "_TokioTcpPingReqTest";
        let options = ConnectOptions::new(client_id);

        let (mut network, client) = new_tokio(options);

        let stream = tokio::net::TcpStream::connect(("broker.emqx.io", 1883)).await.unwrap();

        network.connect(stream).await.unwrap();

        let mut pingresp = PingResp::new(client.clone());

        let futs = tokio::task::spawn(async {
            tokio::join!(
                async move {
                    loop {
                        match network.poll(&mut pingresp).await {
                            Ok(NetworkStatus::Active) => continue,
                            Ok(NetworkStatus::OutgoingDisconnect) => return Ok(pingresp),
                            Ok(NetworkStatus::NoPingResp) => panic!(),
                            Ok(NetworkStatus::IncomingDisconnect) => panic!(),
                            Err(err) => return Err(err),
                        }
                    }
                },
                async move {
                    smol::Timer::after(std::time::Duration::from_secs(150)).await;
                    client.disconnect().await.unwrap();
                }
            )
        });

        tokio::time::sleep(Duration::new(150, 0)).await;

        let (n, _) = futs.await.unwrap();
        assert!(n.is_ok());
        let pingresp = n.unwrap();
        assert_eq!(2, pingresp.ping_resp_received);
    }

    #[test]
    fn test_smol_ping_req() {
        smol::block_on(async {
            let mut client_id: String = rand::thread_rng().sample_iter(&rand::distributions::Alphanumeric).take(7).map(char::from).collect();
            client_id += "_SmolTcpPingReqTest";
            let options = ConnectOptions::new(client_id);

            let address = "broker.emqx.io";
            let port = 1883;

            let (mut network, client) = new_smol(options);

            let stream = smol::net::TcpStream::connect((address, port)).await.unwrap();

            network.connect(stream).await.unwrap();

            let mut pingresp = PingResp::new(client.clone());

            let (n, _) = futures::join!(
                async {
                    loop {
                        match network.poll(&mut pingresp).await {
                            Ok(NetworkStatus::Active) => continue,
                            Ok(NetworkStatus::OutgoingDisconnect) => return Ok(pingresp),
                            Ok(NetworkStatus::NoPingResp) => panic!(),
                            Ok(NetworkStatus::IncomingDisconnect) => panic!(),
                            Err(err) => return Err(err),
                        }
                    }
                },
                async {
                    smol::Timer::after(std::time::Duration::from_secs(150)).await;
                    client.disconnect().await.unwrap();
                }
            );
            assert!(n.is_ok());
            let pingreq = n.unwrap();
            assert_eq!(2, pingreq.ping_resp_received);
        });
    }
}<|MERGE_RESOLUTION|>--- conflicted
+++ resolved
@@ -267,10 +267,7 @@
 mod available_packet_ids;
 mod client;
 mod connect_options;
-<<<<<<< HEAD
-=======
 pub mod error;
->>>>>>> fe1b1bdd
 mod mqtt_handler;
 mod util;
 
@@ -282,13 +279,7 @@
 pub mod error;
 pub mod packets;
 pub mod state;
-<<<<<<< HEAD
-
 pub mod stream;
-=======
-pub mod stream;
-mod util;
->>>>>>> fe1b1bdd
 
 pub use client::MqttClient;
 pub use connect_options::ConnectOptions;
@@ -678,26 +669,12 @@
         async fn handle(&mut self, event: packets::Packet) -> () {
             use Packet::*;
             if event == PingResp {
-<<<<<<< HEAD
-=======
                 self.ping_resp_received += 1;
             }
             println!("Received packet: {}", event);
         }
     }
-
-    impl EventHandler for PingResp {
-        fn handle(&mut self, event: Packet) {
-            use Packet::*;
-            if event == PingResp {
->>>>>>> fe1b1bdd
-                self.ping_resp_received += 1;
-            }
-            println!("Received packet: {}", event);
-        }
-    }
-
-<<<<<<< HEAD
+    
     impl EventHandler for PingResp {
         fn handle(&mut self, event: Packet) {
             use Packet::*;
@@ -707,9 +684,7 @@
             println!("Received packet: {}", event);
         }
     }
-
-=======
->>>>>>> fe1b1bdd
+    
     #[test]
     fn test_sync_ping_req() {
         let mut client_id: String = rand::thread_rng().sample_iter(&rand::distributions::Alphanumeric).take(7).map(char::from).collect();
