<<<<<<< HEAD
use async_channel::Receiver;

use futures::FutureExt;

use std::time::{Duration, Instant};

use crate::connect_options::ConnectOptions;
use crate::error::ConnectionError;
use crate::packets::error::ReadBytes;
use crate::packets::reason_codes::DisconnectReasonCode;
use crate::packets::{Disconnect, Packet, PacketType};
use crate::{AsyncEventHandler, MqttHandler, NetworkStatus};

use super::stream::Stream;

/// [`Network`] reads and writes to the network based on tokios [`AsyncReadExt`] [`AsyncWriteExt`].
/// This way you can provide the `connect` function with a TLS and TCP stream of your choosing.
/// The most import thing to remember is that you have to provide a new stream after the previous has failed.
/// (i.e. you need to reconnect after any expected or unexpected disconnect).
pub struct Network<S> {
    network: Option<Stream<S>>,

    /// Options of the current mqtt connection
    options: ConnectOptions,

    last_network_action: Instant,
    await_pingresp: Option<Instant>,
    perform_keep_alive: bool,

    mqtt_handler: MqttHandler,
    outgoing_packet_buffer: Vec<Packet>,
    incoming_packet_buffer: Vec<Packet>,

    to_network_r: Receiver<Packet>,
}

impl<S> Network<S> {
    pub fn new(options: ConnectOptions, mqtt_handler: MqttHandler, to_network_r: Receiver<Packet>) -> Self {
        Self {
            network: None,

            options,

            last_network_action: Instant::now(),
            await_pingresp: None,
            perform_keep_alive: true,

            mqtt_handler,
            outgoing_packet_buffer: Vec::new(),
            incoming_packet_buffer: Vec::new(),

            to_network_r,
        }
    }
}

impl<S> Network<S>
where
    S: smol::io::AsyncReadExt + smol::io::AsyncWriteExt + Sized + Unpin,
{
    /// Initializes an MQTT connection with the provided configuration an stream
    pub async fn connect<H>(&mut self, stream: S, handler: &mut H) -> Result<(), ConnectionError> where H: AsyncEventHandler {
        let (network, connack) = Stream::connect(&self.options, stream).await?;

        self.network = Some(network);

        self.last_network_action = Instant::now();
        if self.options.keep_alive_interval_s == 0 {
            self.perform_keep_alive = false;
        }

        self.mqtt_handler.handle_incoming_packet(&connack, &mut self.outgoing_packet_buffer)?;
        handler.handle(connack).await;

        Ok(())
    }

    /// A single call to poll will perform one of three tasks:
    /// - Read from the stream and parse the bytes to packets for the user to handle
    /// - Write user packets to stream
    /// - Perform keepalive if necessary
    ///
    /// This function can produce an indication of the state of the network or an error.
    /// When the network is still active (i.e. stream is not closed and no disconnect packet has been processed) the network will return [`NetworkStatus::Active`]
    ///
    /// In all other cases the network is unusable anymore.
    /// The stream will be dropped and the internal buffers will be cleared.
    pub async fn poll<H>(&mut self, handler: &mut H) -> Result<NetworkStatus, ConnectionError>
    where
        H: AsyncEventHandler,
    {
        if self.network.is_none() {
            return Err(ConnectionError::NoNetwork);
        }

        match self.smol_select(handler).await {
            Ok(NetworkStatus::Active) => Ok(NetworkStatus::Active),
            otherwise => {
                self.network = None;
                self.await_pingresp = None;
                self.outgoing_packet_buffer.clear();
                self.incoming_packet_buffer.clear();

                otherwise
            }
        }
    }

    async fn smol_select<H>(&mut self, handler: &mut H) -> Result<NetworkStatus, ConnectionError>
    where
        H: AsyncEventHandler,
    {
        let Network {
            network,
            options: _,
            last_network_action,
            await_pingresp,
            perform_keep_alive,
            mqtt_handler,
            outgoing_packet_buffer,
            incoming_packet_buffer,
            to_network_r,
        } = self;

        let sleep;
        if !(*perform_keep_alive) {
            sleep = Duration::new(3600, 0);
        } else if let Some(instant) = await_pingresp {
            sleep = *instant + Duration::from_secs(self.options.keep_alive_interval_s) - Instant::now();
        } else {
            sleep = *last_network_action + Duration::from_secs(self.options.keep_alive_interval_s) - Instant::now();
        }

        if let Some(stream) = network {
            futures::select! {
                _ = stream.read_bytes().fuse() => {
                    match stream.parse_messages(incoming_packet_buffer).await {
                        Err(ReadBytes::Err(err)) => return Err(err),
                        Err(ReadBytes::InsufficientBytes(_)) => return Ok(NetworkStatus::Active),
                        Ok(_) => (),
                    }

                    for packet in incoming_packet_buffer.drain(0..){
                        use Packet::*;
                        match packet{
                            PingResp => {
                                handler.handle(packet).await;
                                *await_pingresp = None;
                            },
                            Disconnect(_) => {
                                handler.handle(packet).await;
                                return Ok(NetworkStatus::IncomingDisconnect);
                            }
                            packet => {
                                if mqtt_handler.handle_incoming_packet(&packet, outgoing_packet_buffer)?{
                                    handler.handle(packet).await;
                                }
                            }
                        }
                    }

                    stream.write_all(outgoing_packet_buffer).await?;
                    *last_network_action = Instant::now();

                    Ok(NetworkStatus::Active)
                },
                outgoing = to_network_r.recv().fuse() => {
                    let packet = outgoing?;
                    stream.write(&packet).await?;
                    let mut disconnect = false;

                    if packet.packet_type() == PacketType::Disconnect{
                        disconnect = true;
                    }

                    mqtt_handler.handle_outgoing_packet(packet)?;
                    *last_network_action = Instant::now();


                    if disconnect{
                        Ok(NetworkStatus::OutgoingDisconnect)
                    }
                    else{
                        Ok(NetworkStatus::Active)
                    }
                },
                _ = smol::Timer::after(sleep).fuse() => {
                    if await_pingresp.is_none() && *perform_keep_alive{
                        let packet = Packet::PingReq;
                        stream.write(&packet).await?;
                        *last_network_action = Instant::now();
                        *await_pingresp = Some(Instant::now());
                        Ok(NetworkStatus::Active)
                    }
                    else{
                        let disconnect = Disconnect{ reason_code: DisconnectReasonCode::KeepAliveTimeout, properties: Default::default() };
                        stream.write(&Packet::Disconnect(disconnect)).await?;
                        Ok(NetworkStatus::NoPingResp)
                    }
                },
            }
        } else {
            Err(ConnectionError::NoNetwork)
        }
    }
}
=======
use async_channel::Receiver;

use futures::FutureExt;

use std::time::{Duration, Instant};

use crate::connect_options::ConnectOptions;
use crate::error::ConnectionError;
use crate::packets::error::ReadBytes;
use crate::packets::reason_codes::DisconnectReasonCode;
use crate::packets::{Disconnect, Packet, PacketType};
use crate::{AsyncEventHandler, MqttHandler, NetworkStatus};

use super::stream::Stream;

/// [`Network`] reads and writes to the network based on tokios [`AsyncReadExt`] [`AsyncWriteExt`].
/// This way you can provide the `connect` function with a TLS and TCP stream of your choosing.
/// The most import thing to remember is that you have to provide a new stream after the previous has failed.
/// (i.e. you need to reconnect after any expected or unexpected disconnect).
pub struct Network<S> {
    network: Option<Stream<S>>,

    /// Options of the current mqtt connection
    keep_alive_interval_s: u64,
    options: ConnectOptions,

    last_network_action: Instant,
    await_pingresp: Option<Instant>,
    perform_keep_alive: bool,

    mqtt_handler: MqttHandler,
    outgoing_packet_buffer: Vec<Packet>,
    incoming_packet_buffer: Vec<Packet>,

    to_network_r: Receiver<Packet>,
}

impl<S> Network<S> {
    pub fn new(options: ConnectOptions, mqtt_handler: MqttHandler, to_network_r: Receiver<Packet>) -> Self {
        Self {
            network: None,

            keep_alive_interval_s: options.keep_alive_interval_s,
            options,

            last_network_action: Instant::now(),
            await_pingresp: None,
            perform_keep_alive: true,

            mqtt_handler,
            outgoing_packet_buffer: Vec::new(),
            incoming_packet_buffer: Vec::new(),

            to_network_r,
        }
    }
}

impl<S> Network<S>
where
    S: smol::io::AsyncReadExt + smol::io::AsyncWriteExt + Sized + Unpin,
{
    /// Initializes an MQTT connection with the provided configuration an stream
    pub async fn connect<H>(&mut self, stream: S, handler: &mut H) -> Result<(), ConnectionError>
    where
        H: AsyncEventHandler,
    {
        let (network, connack) = Stream::connect(&self.options, stream).await?;
        self.last_network_action = Instant::now();

        self.network = Some(network);

        if let Some(keep_alive_interval) = connack.connack_properties.server_keep_alive {
            self.keep_alive_interval_s = keep_alive_interval as u64;
        }
        if self.keep_alive_interval_s == 0 {
            self.perform_keep_alive = false;
        }

        let packet = Packet::ConnAck(connack);

        self.mqtt_handler.handle_incoming_packet(&packet, &mut self.outgoing_packet_buffer)?;
        handler.handle(packet).await;

        Ok(())
    }

    /// A single call to poll will perform one of three tasks:
    /// - Read from the stream and parse the bytes to packets for the user to handle
    /// - Write user packets to stream
    /// - Perform keepalive if necessary
    ///
    /// This function can produce an indication of the state of the network or an error.
    /// When the network is still active (i.e. stream is not closed and no disconnect packet has been processed) the network will return [`NetworkStatus::Active`]
    ///
    /// In all other cases the network is unusable anymore.
    /// The stream will be dropped and the internal buffers will be cleared.
    pub async fn poll<H>(&mut self, handler: &mut H) -> Result<NetworkStatus, ConnectionError>
    where
        H: AsyncEventHandler,
    {
        if self.network.is_none() {
            return Err(ConnectionError::NoNetwork);
        }

        match self.smol_select(handler).await {
            Ok(NetworkStatus::Active) => Ok(NetworkStatus::Active),
            otherwise => {
                self.network = None;
                self.await_pingresp = None;
                self.outgoing_packet_buffer.clear();
                self.incoming_packet_buffer.clear();

                otherwise
            }
        }
    }

    async fn smol_select<H>(&mut self, handler: &mut H) -> Result<NetworkStatus, ConnectionError>
    where
        H: AsyncEventHandler,
    {
        let Network {
            network,
            options: _,
            keep_alive_interval_s,
            last_network_action,
            await_pingresp,
            perform_keep_alive,
            mqtt_handler,
            outgoing_packet_buffer,
            incoming_packet_buffer,
            to_network_r,
        } = self;

        let sleep;
        if !(*perform_keep_alive) {
            sleep = Duration::new(3600, 0);
        } else if let Some(instant) = await_pingresp {
            sleep = *instant + Duration::from_secs(*keep_alive_interval_s) - Instant::now();
        } else {
            sleep = *last_network_action + Duration::from_secs(*keep_alive_interval_s) - Instant::now();
        }

        if let Some(stream) = network {
            futures::select! {
                _ = stream.read_bytes().fuse() => {
                    match stream.parse_messages(incoming_packet_buffer).await {
                        Err(ReadBytes::Err(err)) => return Err(err),
                        Err(ReadBytes::InsufficientBytes(_)) => return Ok(NetworkStatus::Active),
                        Ok(_) => (),
                    }

                    for packet in incoming_packet_buffer.drain(0..){
                        use Packet::*;
                        match packet{
                            PingResp => {
                                handler.handle(packet).await;
                                *await_pingresp = None;
                            },
                            Disconnect(_) => {
                                handler.handle(packet).await;
                                return Ok(NetworkStatus::IncomingDisconnect);
                            }
                            packet => {
                                if mqtt_handler.handle_incoming_packet(&packet, outgoing_packet_buffer)?{
                                    handler.handle(packet).await;
                                }
                            }
                        }
                    }

                    stream.write_all(outgoing_packet_buffer).await?;
                    *last_network_action = Instant::now();

                    Ok(NetworkStatus::Active)
                },
                outgoing = to_network_r.recv().fuse() => {
                    let packet = outgoing?;
                    stream.write(&packet).await?;
                    let mut disconnect = false;

                    if packet.packet_type() == PacketType::Disconnect{
                        disconnect = true;
                    }

                    mqtt_handler.handle_outgoing_packet(packet)?;
                    *last_network_action = Instant::now();


                    if disconnect{
                        Ok(NetworkStatus::OutgoingDisconnect)
                    }
                    else{
                        Ok(NetworkStatus::Active)
                    }
                },
                _ = smol::Timer::after(sleep).fuse() => {
                    if await_pingresp.is_none() && *perform_keep_alive{
                        let packet = Packet::PingReq;
                        stream.write(&packet).await?;
                        *last_network_action = Instant::now();
                        *await_pingresp = Some(Instant::now());
                        Ok(NetworkStatus::Active)
                    }
                    else{
                        let disconnect = Disconnect{ reason_code: DisconnectReasonCode::KeepAliveTimeout, properties: Default::default() };
                        stream.write(&Packet::Disconnect(disconnect)).await?;
                        Ok(NetworkStatus::NoPingResp)
                    }
                },
            }
        } else {
            Err(ConnectionError::NoNetwork)
        }
    }
}
>>>>>>> 250e07df
<|MERGE_RESOLUTION|>--- conflicted
+++ resolved
@@ -1,4 +1,3 @@
-<<<<<<< HEAD
 use async_channel::Receiver;
 
 use futures::FutureExt;
@@ -22,6 +21,7 @@
     network: Option<Stream<S>>,
 
     /// Options of the current mqtt connection
+    keep_alive_interval_s: u64,
     options: ConnectOptions,
 
     last_network_action: Instant,
@@ -40,6 +40,7 @@
         Self {
             network: None,
 
+            keep_alive_interval_s: options.keep_alive_interval_s,
             options,
 
             last_network_action: Instant::now(),
@@ -60,18 +61,26 @@
     S: smol::io::AsyncReadExt + smol::io::AsyncWriteExt + Sized + Unpin,
 {
     /// Initializes an MQTT connection with the provided configuration an stream
-    pub async fn connect<H>(&mut self, stream: S, handler: &mut H) -> Result<(), ConnectionError> where H: AsyncEventHandler {
+    pub async fn connect<H>(&mut self, stream: S, handler: &mut H) -> Result<(), ConnectionError>
+    where
+        H: AsyncEventHandler,
+    {
         let (network, connack) = Stream::connect(&self.options, stream).await?;
+        self.last_network_action = Instant::now();
 
         self.network = Some(network);
 
-        self.last_network_action = Instant::now();
-        if self.options.keep_alive_interval_s == 0 {
+        if let Some(keep_alive_interval) = connack.connack_properties.server_keep_alive {
+            self.keep_alive_interval_s = keep_alive_interval as u64;
+        }
+        if self.keep_alive_interval_s == 0 {
             self.perform_keep_alive = false;
         }
 
-        self.mqtt_handler.handle_incoming_packet(&connack, &mut self.outgoing_packet_buffer)?;
-        handler.handle(connack).await;
+        let packet = Packet::ConnAck(connack);
+
+        self.mqtt_handler.handle_incoming_packet(&packet, &mut self.outgoing_packet_buffer)?;
+        handler.handle(packet).await;
 
         Ok(())
     }
@@ -114,6 +123,7 @@
         let Network {
             network,
             options: _,
+            keep_alive_interval_s,
             last_network_action,
             await_pingresp,
             perform_keep_alive,
@@ -127,9 +137,9 @@
         if !(*perform_keep_alive) {
             sleep = Duration::new(3600, 0);
         } else if let Some(instant) = await_pingresp {
-            sleep = *instant + Duration::from_secs(self.options.keep_alive_interval_s) - Instant::now();
+            sleep = *instant + Duration::from_secs(*keep_alive_interval_s) - Instant::now();
         } else {
-            sleep = *last_network_action + Duration::from_secs(self.options.keep_alive_interval_s) - Instant::now();
+            sleep = *last_network_action + Duration::from_secs(*keep_alive_interval_s) - Instant::now();
         }
 
         if let Some(stream) = network {
@@ -204,223 +214,4 @@
             Err(ConnectionError::NoNetwork)
         }
     }
-}
-=======
-use async_channel::Receiver;
-
-use futures::FutureExt;
-
-use std::time::{Duration, Instant};
-
-use crate::connect_options::ConnectOptions;
-use crate::error::ConnectionError;
-use crate::packets::error::ReadBytes;
-use crate::packets::reason_codes::DisconnectReasonCode;
-use crate::packets::{Disconnect, Packet, PacketType};
-use crate::{AsyncEventHandler, MqttHandler, NetworkStatus};
-
-use super::stream::Stream;
-
-/// [`Network`] reads and writes to the network based on tokios [`AsyncReadExt`] [`AsyncWriteExt`].
-/// This way you can provide the `connect` function with a TLS and TCP stream of your choosing.
-/// The most import thing to remember is that you have to provide a new stream after the previous has failed.
-/// (i.e. you need to reconnect after any expected or unexpected disconnect).
-pub struct Network<S> {
-    network: Option<Stream<S>>,
-
-    /// Options of the current mqtt connection
-    keep_alive_interval_s: u64,
-    options: ConnectOptions,
-
-    last_network_action: Instant,
-    await_pingresp: Option<Instant>,
-    perform_keep_alive: bool,
-
-    mqtt_handler: MqttHandler,
-    outgoing_packet_buffer: Vec<Packet>,
-    incoming_packet_buffer: Vec<Packet>,
-
-    to_network_r: Receiver<Packet>,
-}
-
-impl<S> Network<S> {
-    pub fn new(options: ConnectOptions, mqtt_handler: MqttHandler, to_network_r: Receiver<Packet>) -> Self {
-        Self {
-            network: None,
-
-            keep_alive_interval_s: options.keep_alive_interval_s,
-            options,
-
-            last_network_action: Instant::now(),
-            await_pingresp: None,
-            perform_keep_alive: true,
-
-            mqtt_handler,
-            outgoing_packet_buffer: Vec::new(),
-            incoming_packet_buffer: Vec::new(),
-
-            to_network_r,
-        }
-    }
-}
-
-impl<S> Network<S>
-where
-    S: smol::io::AsyncReadExt + smol::io::AsyncWriteExt + Sized + Unpin,
-{
-    /// Initializes an MQTT connection with the provided configuration an stream
-    pub async fn connect<H>(&mut self, stream: S, handler: &mut H) -> Result<(), ConnectionError>
-    where
-        H: AsyncEventHandler,
-    {
-        let (network, connack) = Stream::connect(&self.options, stream).await?;
-        self.last_network_action = Instant::now();
-
-        self.network = Some(network);
-
-        if let Some(keep_alive_interval) = connack.connack_properties.server_keep_alive {
-            self.keep_alive_interval_s = keep_alive_interval as u64;
-        }
-        if self.keep_alive_interval_s == 0 {
-            self.perform_keep_alive = false;
-        }
-
-        let packet = Packet::ConnAck(connack);
-
-        self.mqtt_handler.handle_incoming_packet(&packet, &mut self.outgoing_packet_buffer)?;
-        handler.handle(packet).await;
-
-        Ok(())
-    }
-
-    /// A single call to poll will perform one of three tasks:
-    /// - Read from the stream and parse the bytes to packets for the user to handle
-    /// - Write user packets to stream
-    /// - Perform keepalive if necessary
-    ///
-    /// This function can produce an indication of the state of the network or an error.
-    /// When the network is still active (i.e. stream is not closed and no disconnect packet has been processed) the network will return [`NetworkStatus::Active`]
-    ///
-    /// In all other cases the network is unusable anymore.
-    /// The stream will be dropped and the internal buffers will be cleared.
-    pub async fn poll<H>(&mut self, handler: &mut H) -> Result<NetworkStatus, ConnectionError>
-    where
-        H: AsyncEventHandler,
-    {
-        if self.network.is_none() {
-            return Err(ConnectionError::NoNetwork);
-        }
-
-        match self.smol_select(handler).await {
-            Ok(NetworkStatus::Active) => Ok(NetworkStatus::Active),
-            otherwise => {
-                self.network = None;
-                self.await_pingresp = None;
-                self.outgoing_packet_buffer.clear();
-                self.incoming_packet_buffer.clear();
-
-                otherwise
-            }
-        }
-    }
-
-    async fn smol_select<H>(&mut self, handler: &mut H) -> Result<NetworkStatus, ConnectionError>
-    where
-        H: AsyncEventHandler,
-    {
-        let Network {
-            network,
-            options: _,
-            keep_alive_interval_s,
-            last_network_action,
-            await_pingresp,
-            perform_keep_alive,
-            mqtt_handler,
-            outgoing_packet_buffer,
-            incoming_packet_buffer,
-            to_network_r,
-        } = self;
-
-        let sleep;
-        if !(*perform_keep_alive) {
-            sleep = Duration::new(3600, 0);
-        } else if let Some(instant) = await_pingresp {
-            sleep = *instant + Duration::from_secs(*keep_alive_interval_s) - Instant::now();
-        } else {
-            sleep = *last_network_action + Duration::from_secs(*keep_alive_interval_s) - Instant::now();
-        }
-
-        if let Some(stream) = network {
-            futures::select! {
-                _ = stream.read_bytes().fuse() => {
-                    match stream.parse_messages(incoming_packet_buffer).await {
-                        Err(ReadBytes::Err(err)) => return Err(err),
-                        Err(ReadBytes::InsufficientBytes(_)) => return Ok(NetworkStatus::Active),
-                        Ok(_) => (),
-                    }
-
-                    for packet in incoming_packet_buffer.drain(0..){
-                        use Packet::*;
-                        match packet{
-                            PingResp => {
-                                handler.handle(packet).await;
-                                *await_pingresp = None;
-                            },
-                            Disconnect(_) => {
-                                handler.handle(packet).await;
-                                return Ok(NetworkStatus::IncomingDisconnect);
-                            }
-                            packet => {
-                                if mqtt_handler.handle_incoming_packet(&packet, outgoing_packet_buffer)?{
-                                    handler.handle(packet).await;
-                                }
-                            }
-                        }
-                    }
-
-                    stream.write_all(outgoing_packet_buffer).await?;
-                    *last_network_action = Instant::now();
-
-                    Ok(NetworkStatus::Active)
-                },
-                outgoing = to_network_r.recv().fuse() => {
-                    let packet = outgoing?;
-                    stream.write(&packet).await?;
-                    let mut disconnect = false;
-
-                    if packet.packet_type() == PacketType::Disconnect{
-                        disconnect = true;
-                    }
-
-                    mqtt_handler.handle_outgoing_packet(packet)?;
-                    *last_network_action = Instant::now();
-
-
-                    if disconnect{
-                        Ok(NetworkStatus::OutgoingDisconnect)
-                    }
-                    else{
-                        Ok(NetworkStatus::Active)
-                    }
-                },
-                _ = smol::Timer::after(sleep).fuse() => {
-                    if await_pingresp.is_none() && *perform_keep_alive{
-                        let packet = Packet::PingReq;
-                        stream.write(&packet).await?;
-                        *last_network_action = Instant::now();
-                        *await_pingresp = Some(Instant::now());
-                        Ok(NetworkStatus::Active)
-                    }
-                    else{
-                        let disconnect = Disconnect{ reason_code: DisconnectReasonCode::KeepAliveTimeout, properties: Default::default() };
-                        stream.write(&Packet::Disconnect(disconnect)).await?;
-                        Ok(NetworkStatus::NoPingResp)
-                    }
-                },
-            }
-        } else {
-            Err(ConnectionError::NoNetwork)
-        }
-    }
-}
->>>>>>> 250e07df
+}