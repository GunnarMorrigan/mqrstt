<<<<<<< HEAD
use async_channel::Receiver;

use std::io::{Read, Write};
use std::time::{Duration, Instant};

use crate::connect_options::ConnectOptions;
use crate::error::ConnectionError;
use crate::packets::error::ReadBytes;
use crate::packets::reason_codes::DisconnectReasonCode;
use crate::packets::{Disconnect, Packet, PacketType};
use crate::{EventHandler, MqttHandler, NetworkStatus};

use super::stream::Stream;

/// [`Network`] reads and writes to the network based on tokios [`AsyncReadExt`] [`AsyncWriteExt`].
/// This way you can provide the `connect` function with a TLS and TCP stream of your choosing.
/// The most import thing to remember is that you have to provide a new stream after the previous has failed.
/// (i.e. you need to reconnect after any expected or unexpected disconnect).
pub struct Network<S> {
    network: Option<Stream<S>>,

    /// Options of the current mqtt connection
    options: ConnectOptions,

    last_network_action: Instant,
    await_pingresp: Option<Instant>,
    perform_keep_alive: bool,

    mqtt_handler: MqttHandler,
    outgoing_packet_buffer: Vec<Packet>,
    incoming_packet_buffer: Vec<Packet>,

    to_network_r: Receiver<Packet>,
}

impl<S> Network<S> {
    pub fn new(options: ConnectOptions, mqtt_handler: MqttHandler, to_network_r: Receiver<Packet>) -> Self {
        Self {
            network: None,

            options,

            last_network_action: Instant::now(),
            await_pingresp: None,
            perform_keep_alive: true,

            mqtt_handler,
            outgoing_packet_buffer: Vec::new(),
            incoming_packet_buffer: Vec::new(),

            to_network_r,
        }
    }
}

impl<S> Network<S>
where
    S: Read + Write + Sized + Unpin,
{
    /// Initializes an MQTT connection with the provided configuration an stream
    pub fn connect<H>(&mut self, stream: S, handler: &mut H) -> Result<(), ConnectionError> where H: EventHandler {
        let (network, connack) = Stream::connect(&self.options, stream)?;

        self.network = Some(network);

        self.last_network_action = Instant::now();
        if self.options.keep_alive_interval_s == 0 {
            self.perform_keep_alive = false;
        }

        self.mqtt_handler.handle_incoming_packet(&connack, &mut self.outgoing_packet_buffer)?;
        handler.handle(connack);

        Ok(())
    }

    /// A single call to poll will perform all of the following tasks:
    /// - Read from the stream and parse the bytes to packets for the user to handle
    /// - Write user packets to stream
    /// - Perform keepalive if necessary
    ///
    /// This function can produce an indication of the state of the network or an error.
    /// When the network is still active (i.e. stream is not closed and no disconnect packet has been processed) the network will return [`NetworkStatus::Active`]
    ///
    /// In all other cases the network is unusable anymore.
    /// The stream will be dropped and the internal buffers will be cleared.
    pub fn poll<H>(&mut self, handler: &mut H) -> Result<NetworkStatus, ConnectionError>
    where
        H: EventHandler,
    {
        match self.select(handler) {
            Ok(NetworkStatus::Active) => Ok(NetworkStatus::Active),
            otherwise => {
                self.network = None;
                self.await_pingresp = None;
                self.outgoing_packet_buffer.clear();
                self.incoming_packet_buffer.clear();

                otherwise
            }
        }
    }

    fn select<H>(&mut self, handler: &mut H) -> Result<NetworkStatus, ConnectionError>
    where
        H: EventHandler,
    {
        let Network {
            network,
            options: _,
            last_network_action,
            await_pingresp,
            perform_keep_alive,
            mqtt_handler,
            outgoing_packet_buffer,
            incoming_packet_buffer,
            to_network_r,
        } = self;

        if let Some(stream) = network {
            // Read segment of stream
            {
                if stream.read_bytes()? > 0 {
                    match stream.parse_messages(incoming_packet_buffer) {
                        Err(ReadBytes::Err(err)) => return Err(err),
                        Err(ReadBytes::InsufficientBytes(_)) => (),
                        Ok(_) => (),
                    }
                }

                let needs_flush = !incoming_packet_buffer.is_empty();

                for packet in incoming_packet_buffer.drain(0..) {
                    use Packet::*;
                    match packet {
                        PingResp => {
                            handler.handle(packet);
                            *await_pingresp = None;
                        }
                        Disconnect(_) => {
                            handler.handle(packet);
                            return Ok(NetworkStatus::IncomingDisconnect);
                        }
                        packet => {
                            if mqtt_handler.handle_incoming_packet(&packet, outgoing_packet_buffer)? {
                                handler.handle(packet);
                            }
                        }
                    }
                }
                if needs_flush {
                    stream.write_all_packets(outgoing_packet_buffer)?;
                    *last_network_action = Instant::now();
                }
            }

            // Write segment
            let mut flushed = false;
            while let Ok(packet) = to_network_r.try_recv() {
                flushed = stream.extend_write_buffer(&packet)?;
                let packet_type = packet.packet_type();
                println!("Handling outgoing packet: {:?}", packet.packet_type());
                mqtt_handler.handle_outgoing_packet(packet)?;

                if packet_type == PacketType::Disconnect {
                    if !flushed {
                        stream.flush_whole_buffer()?;
                        *last_network_action = Instant::now();
                    }
                    return Ok(NetworkStatus::OutgoingDisconnect);
                }
            }
            if !flushed {
                stream.flush_whole_buffer()?;
            }

            // Keepalive process
            // println!("Ping time {:?} < {:?}, {}",
            //     (*last_network_action + Duration::from_secs(self.options.keep_alive_interval_s)),
            //     Instant::now(),
            //     *last_network_action + Duration::from_secs(self.options.keep_alive_interval_s) <= Instant::now()
            // );
            if *perform_keep_alive {
                if let Some(instant) = await_pingresp {
                    if *instant + Duration::from_secs(self.options.keep_alive_interval_s) <= Instant::now() {
                        let disconnect = Disconnect {
                            reason_code: DisconnectReasonCode::KeepAliveTimeout,
                            properties: Default::default(),
                        };
                        stream.write_packet(&Packet::Disconnect(disconnect))?;
                        return Ok(NetworkStatus::NoPingResp);
                    }
                } else if *last_network_action + Duration::from_secs(self.options.keep_alive_interval_s) <= Instant::now() {
                    stream.write_packet(&Packet::PingReq)?;
                    *last_network_action = Instant::now();
                    *await_pingresp = Some(Instant::now());
                }
            }

            Ok(NetworkStatus::Active)
        } else {
            Err(ConnectionError::NoNetwork)
        }
    }
}
=======
use async_channel::Receiver;

use std::io::{Read, Write};
use std::time::{Duration, Instant};

use crate::connect_options::ConnectOptions;
use crate::error::ConnectionError;
use crate::packets::error::ReadBytes;
use crate::packets::reason_codes::DisconnectReasonCode;
use crate::packets::{Disconnect, Packet, PacketType};
use crate::{EventHandler, MqttHandler, NetworkStatus};

use super::stream::Stream;

/// [`Network`] reads and writes to the network based on tokios [`AsyncReadExt`] [`AsyncWriteExt`].
/// This way you can provide the `connect` function with a TLS and TCP stream of your choosing.
/// The most import thing to remember is that you have to provide a new stream after the previous has failed.
/// (i.e. you need to reconnect after any expected or unexpected disconnect).
pub struct Network<S> {
    network: Option<Stream<S>>,

    /// Options of the current mqtt connection
    keep_alive_interval_s: u64,
    options: ConnectOptions,

    last_network_action: Instant,
    await_pingresp: Option<Instant>,
    perform_keep_alive: bool,

    mqtt_handler: MqttHandler,
    outgoing_packet_buffer: Vec<Packet>,
    incoming_packet_buffer: Vec<Packet>,

    to_network_r: Receiver<Packet>,
}

impl<S> Network<S> {
    pub fn new(options: ConnectOptions, mqtt_handler: MqttHandler, to_network_r: Receiver<Packet>) -> Self {
        Self {
            network: None,

            keep_alive_interval_s: options.keep_alive_interval_s,
            options,

            last_network_action: Instant::now(),
            await_pingresp: None,
            perform_keep_alive: true,

            mqtt_handler,
            outgoing_packet_buffer: Vec::new(),
            incoming_packet_buffer: Vec::new(),

            to_network_r,
        }
    }
}

impl<S> Network<S>
where
    S: Read + Write + Sized + Unpin,
{
    /// Initializes an MQTT connection with the provided configuration an stream
    pub fn connect<H>(&mut self, stream: S, handler: &mut H) -> Result<(), ConnectionError>
    where
        H: EventHandler,
    {
        let (network, connack) = Stream::connect(&self.options, stream)?;

        self.network = Some(network);

        if let Some(keep_alive_interval) = connack.connack_properties.server_keep_alive {
            self.keep_alive_interval_s = keep_alive_interval as u64;
        }
        if self.keep_alive_interval_s == 0 {
            self.perform_keep_alive = false;
        }

        let packet = Packet::ConnAck(connack);

        self.mqtt_handler.handle_incoming_packet(&packet, &mut self.outgoing_packet_buffer)?;
        handler.handle(packet);

        Ok(())
    }

    /// A single call to poll will perform all of the following tasks:
    /// - Read from the stream and parse the bytes to packets for the user to handle
    /// - Write user packets to stream
    /// - Perform keepalive if necessary
    ///
    /// This function can produce an indication of the state of the network or an error.
    /// When the network is still active (i.e. stream is not closed and no disconnect packet has been processed) the network will return [`NetworkStatus::Active`]
    ///
    /// In all other cases the network is unusable anymore.
    /// The stream will be dropped and the internal buffers will be cleared.
    pub fn poll<H>(&mut self, handler: &mut H) -> Result<NetworkStatus, ConnectionError>
    where
        H: EventHandler,
    {
        match self.select(handler) {
            Ok(NetworkStatus::Active) => Ok(NetworkStatus::Active),
            otherwise => {
                self.network = None;
                self.await_pingresp = None;
                self.outgoing_packet_buffer.clear();
                self.incoming_packet_buffer.clear();

                otherwise
            }
        }
    }

    fn select<H>(&mut self, handler: &mut H) -> Result<NetworkStatus, ConnectionError>
    where
        H: EventHandler,
    {
        let Network {
            network,
            keep_alive_interval_s,
            options: _,
            last_network_action,
            await_pingresp,
            perform_keep_alive,
            mqtt_handler,
            outgoing_packet_buffer,
            incoming_packet_buffer,
            to_network_r,
        } = self;

        if let Some(stream) = network {
            // Read segment of stream
            {
                if stream.read_bytes()? > 0 {
                    match stream.parse_messages(incoming_packet_buffer) {
                        Err(ReadBytes::Err(err)) => return Err(err),
                        Err(ReadBytes::InsufficientBytes(_)) => (),
                        Ok(_) => (),
                    }
                }

                let needs_flush = !incoming_packet_buffer.is_empty();

                for packet in incoming_packet_buffer.drain(0..) {
                    use Packet::*;
                    match packet {
                        PingResp => {
                            handler.handle(packet);
                            *await_pingresp = None;
                        }
                        Disconnect(_) => {
                            handler.handle(packet);
                            return Ok(NetworkStatus::IncomingDisconnect);
                        }
                        packet => {
                            if mqtt_handler.handle_incoming_packet(&packet, outgoing_packet_buffer)? {
                                handler.handle(packet);
                            }
                        }
                    }
                }
                if needs_flush {
                    stream.write_all_packets(outgoing_packet_buffer)?;
                    *last_network_action = Instant::now();
                }
            }

            // Write segment
            let mut flushed = false;
            while let Ok(packet) = to_network_r.try_recv() {
                flushed = stream.extend_write_buffer(&packet)?;
                let packet_type = packet.packet_type();
                println!("Handling outgoing packet: {:?}", packet.packet_type());
                mqtt_handler.handle_outgoing_packet(packet)?;

                if packet_type == PacketType::Disconnect {
                    if !flushed {
                        stream.flush_whole_buffer()?;
                        *last_network_action = Instant::now();
                    }
                    return Ok(NetworkStatus::OutgoingDisconnect);
                }
            }
            if !flushed {
                stream.flush_whole_buffer()?;
            }

            if *perform_keep_alive {
                if let Some(instant) = await_pingresp {
                    if *instant + Duration::from_secs(*keep_alive_interval_s) <= Instant::now() {
                        let disconnect = Disconnect {
                            reason_code: DisconnectReasonCode::KeepAliveTimeout,
                            properties: Default::default(),
                        };
                        stream.write_packet(&Packet::Disconnect(disconnect))?;
                        return Ok(NetworkStatus::NoPingResp);
                    }
                } else if *last_network_action + Duration::from_secs(*keep_alive_interval_s) <= Instant::now() {
                    stream.write_packet(&Packet::PingReq)?;
                    *last_network_action = Instant::now();
                    *await_pingresp = Some(Instant::now());
                }
            }

            Ok(NetworkStatus::Active)
        } else {
            Err(ConnectionError::NoNetwork)
        }
    }
}
>>>>>>> 250e07df
<|MERGE_RESOLUTION|>--- conflicted
+++ resolved
@@ -1,4 +1,3 @@
-<<<<<<< HEAD
 use async_channel::Receiver;
 
 use std::io::{Read, Write};
@@ -21,6 +20,7 @@
     network: Option<Stream<S>>,
 
     /// Options of the current mqtt connection
+    keep_alive_interval_s: u64,
     options: ConnectOptions,
 
     last_network_action: Instant,
@@ -39,6 +39,7 @@
         Self {
             network: None,
 
+            keep_alive_interval_s: options.keep_alive_interval_s,
             options,
 
             last_network_action: Instant::now(),
@@ -59,18 +60,25 @@
     S: Read + Write + Sized + Unpin,
 {
     /// Initializes an MQTT connection with the provided configuration an stream
-    pub fn connect<H>(&mut self, stream: S, handler: &mut H) -> Result<(), ConnectionError> where H: EventHandler {
+    pub fn connect<H>(&mut self, stream: S, handler: &mut H) -> Result<(), ConnectionError>
+    where
+        H: EventHandler,
+    {
         let (network, connack) = Stream::connect(&self.options, stream)?;
 
         self.network = Some(network);
 
-        self.last_network_action = Instant::now();
-        if self.options.keep_alive_interval_s == 0 {
+        if let Some(keep_alive_interval) = connack.connack_properties.server_keep_alive {
+            self.keep_alive_interval_s = keep_alive_interval as u64;
+        }
+        if self.keep_alive_interval_s == 0 {
             self.perform_keep_alive = false;
         }
 
-        self.mqtt_handler.handle_incoming_packet(&connack, &mut self.outgoing_packet_buffer)?;
-        handler.handle(connack);
+        let packet = Packet::ConnAck(connack);
+
+        self.mqtt_handler.handle_incoming_packet(&packet, &mut self.outgoing_packet_buffer)?;
+        handler.handle(packet);
 
         Ok(())
     }
@@ -108,6 +116,7 @@
     {
         let Network {
             network,
+            keep_alive_interval_s,
             options: _,
             last_network_action,
             await_pingresp,
@@ -175,222 +184,6 @@
                 stream.flush_whole_buffer()?;
             }
 
-            // Keepalive process
-            // println!("Ping time {:?} < {:?}, {}",
-            //     (*last_network_action + Duration::from_secs(self.options.keep_alive_interval_s)),
-            //     Instant::now(),
-            //     *last_network_action + Duration::from_secs(self.options.keep_alive_interval_s) <= Instant::now()
-            // );
-            if *perform_keep_alive {
-                if let Some(instant) = await_pingresp {
-                    if *instant + Duration::from_secs(self.options.keep_alive_interval_s) <= Instant::now() {
-                        let disconnect = Disconnect {
-                            reason_code: DisconnectReasonCode::KeepAliveTimeout,
-                            properties: Default::default(),
-                        };
-                        stream.write_packet(&Packet::Disconnect(disconnect))?;
-                        return Ok(NetworkStatus::NoPingResp);
-                    }
-                } else if *last_network_action + Duration::from_secs(self.options.keep_alive_interval_s) <= Instant::now() {
-                    stream.write_packet(&Packet::PingReq)?;
-                    *last_network_action = Instant::now();
-                    *await_pingresp = Some(Instant::now());
-                }
-            }
-
-            Ok(NetworkStatus::Active)
-        } else {
-            Err(ConnectionError::NoNetwork)
-        }
-    }
-}
-=======
-use async_channel::Receiver;
-
-use std::io::{Read, Write};
-use std::time::{Duration, Instant};
-
-use crate::connect_options::ConnectOptions;
-use crate::error::ConnectionError;
-use crate::packets::error::ReadBytes;
-use crate::packets::reason_codes::DisconnectReasonCode;
-use crate::packets::{Disconnect, Packet, PacketType};
-use crate::{EventHandler, MqttHandler, NetworkStatus};
-
-use super::stream::Stream;
-
-/// [`Network`] reads and writes to the network based on tokios [`AsyncReadExt`] [`AsyncWriteExt`].
-/// This way you can provide the `connect` function with a TLS and TCP stream of your choosing.
-/// The most import thing to remember is that you have to provide a new stream after the previous has failed.
-/// (i.e. you need to reconnect after any expected or unexpected disconnect).
-pub struct Network<S> {
-    network: Option<Stream<S>>,
-
-    /// Options of the current mqtt connection
-    keep_alive_interval_s: u64,
-    options: ConnectOptions,
-
-    last_network_action: Instant,
-    await_pingresp: Option<Instant>,
-    perform_keep_alive: bool,
-
-    mqtt_handler: MqttHandler,
-    outgoing_packet_buffer: Vec<Packet>,
-    incoming_packet_buffer: Vec<Packet>,
-
-    to_network_r: Receiver<Packet>,
-}
-
-impl<S> Network<S> {
-    pub fn new(options: ConnectOptions, mqtt_handler: MqttHandler, to_network_r: Receiver<Packet>) -> Self {
-        Self {
-            network: None,
-
-            keep_alive_interval_s: options.keep_alive_interval_s,
-            options,
-
-            last_network_action: Instant::now(),
-            await_pingresp: None,
-            perform_keep_alive: true,
-
-            mqtt_handler,
-            outgoing_packet_buffer: Vec::new(),
-            incoming_packet_buffer: Vec::new(),
-
-            to_network_r,
-        }
-    }
-}
-
-impl<S> Network<S>
-where
-    S: Read + Write + Sized + Unpin,
-{
-    /// Initializes an MQTT connection with the provided configuration an stream
-    pub fn connect<H>(&mut self, stream: S, handler: &mut H) -> Result<(), ConnectionError>
-    where
-        H: EventHandler,
-    {
-        let (network, connack) = Stream::connect(&self.options, stream)?;
-
-        self.network = Some(network);
-
-        if let Some(keep_alive_interval) = connack.connack_properties.server_keep_alive {
-            self.keep_alive_interval_s = keep_alive_interval as u64;
-        }
-        if self.keep_alive_interval_s == 0 {
-            self.perform_keep_alive = false;
-        }
-
-        let packet = Packet::ConnAck(connack);
-
-        self.mqtt_handler.handle_incoming_packet(&packet, &mut self.outgoing_packet_buffer)?;
-        handler.handle(packet);
-
-        Ok(())
-    }
-
-    /// A single call to poll will perform all of the following tasks:
-    /// - Read from the stream and parse the bytes to packets for the user to handle
-    /// - Write user packets to stream
-    /// - Perform keepalive if necessary
-    ///
-    /// This function can produce an indication of the state of the network or an error.
-    /// When the network is still active (i.e. stream is not closed and no disconnect packet has been processed) the network will return [`NetworkStatus::Active`]
-    ///
-    /// In all other cases the network is unusable anymore.
-    /// The stream will be dropped and the internal buffers will be cleared.
-    pub fn poll<H>(&mut self, handler: &mut H) -> Result<NetworkStatus, ConnectionError>
-    where
-        H: EventHandler,
-    {
-        match self.select(handler) {
-            Ok(NetworkStatus::Active) => Ok(NetworkStatus::Active),
-            otherwise => {
-                self.network = None;
-                self.await_pingresp = None;
-                self.outgoing_packet_buffer.clear();
-                self.incoming_packet_buffer.clear();
-
-                otherwise
-            }
-        }
-    }
-
-    fn select<H>(&mut self, handler: &mut H) -> Result<NetworkStatus, ConnectionError>
-    where
-        H: EventHandler,
-    {
-        let Network {
-            network,
-            keep_alive_interval_s,
-            options: _,
-            last_network_action,
-            await_pingresp,
-            perform_keep_alive,
-            mqtt_handler,
-            outgoing_packet_buffer,
-            incoming_packet_buffer,
-            to_network_r,
-        } = self;
-
-        if let Some(stream) = network {
-            // Read segment of stream
-            {
-                if stream.read_bytes()? > 0 {
-                    match stream.parse_messages(incoming_packet_buffer) {
-                        Err(ReadBytes::Err(err)) => return Err(err),
-                        Err(ReadBytes::InsufficientBytes(_)) => (),
-                        Ok(_) => (),
-                    }
-                }
-
-                let needs_flush = !incoming_packet_buffer.is_empty();
-
-                for packet in incoming_packet_buffer.drain(0..) {
-                    use Packet::*;
-                    match packet {
-                        PingResp => {
-                            handler.handle(packet);
-                            *await_pingresp = None;
-                        }
-                        Disconnect(_) => {
-                            handler.handle(packet);
-                            return Ok(NetworkStatus::IncomingDisconnect);
-                        }
-                        packet => {
-                            if mqtt_handler.handle_incoming_packet(&packet, outgoing_packet_buffer)? {
-                                handler.handle(packet);
-                            }
-                        }
-                    }
-                }
-                if needs_flush {
-                    stream.write_all_packets(outgoing_packet_buffer)?;
-                    *last_network_action = Instant::now();
-                }
-            }
-
-            // Write segment
-            let mut flushed = false;
-            while let Ok(packet) = to_network_r.try_recv() {
-                flushed = stream.extend_write_buffer(&packet)?;
-                let packet_type = packet.packet_type();
-                println!("Handling outgoing packet: {:?}", packet.packet_type());
-                mqtt_handler.handle_outgoing_packet(packet)?;
-
-                if packet_type == PacketType::Disconnect {
-                    if !flushed {
-                        stream.flush_whole_buffer()?;
-                        *last_network_action = Instant::now();
-                    }
-                    return Ok(NetworkStatus::OutgoingDisconnect);
-                }
-            }
-            if !flushed {
-                stream.flush_whole_buffer()?;
-            }
-
             if *perform_keep_alive {
                 if let Some(instant) = await_pingresp {
                     if *instant + Duration::from_secs(*keep_alive_interval_s) <= Instant::now() {
@@ -413,5 +206,4 @@
             Err(ConnectionError::NoNetwork)
         }
     }
-}
->>>>>>> 250e07df
+}