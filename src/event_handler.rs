--- conflicted
+++ resolved
@@ -16,7 +16,6 @@
 use crate::state::State;
 
 use futures::FutureExt;
-use futures_concurrency::future::Race;
 
 use async_channel::{Receiver, Sender};
 use async_mutex::Mutex;
@@ -197,14 +196,8 @@
         // };
     }
 
-<<<<<<< HEAD
-    async fn handle_incoming_packet<H: EventHandler>(
-        &self,
-        handler: &mut H,
-=======
     async fn handle_incoming_packet(
         &mut self,
->>>>>>> f1cd28d2
         packet: Packet,
     ) -> Result<(), MqttError> {
         match packet {
@@ -268,7 +261,7 @@
             self.state
                 .apkid
                 .mark_available(puback.packet_identifier)
-                .await;
+                .await?;
             Ok(())
         } else {
             error!(
@@ -323,7 +316,7 @@
             self.state
                 .apkid
                 .mark_available(pubcomp.packet_identifier)
-                .await;
+                .await?;
             Ok(())
         } else {
             error!(
@@ -346,7 +339,7 @@
             self.state
                 .apkid
                 .mark_available(suback.packet_identifier)
-                .await;
+                .await?;
             Ok(())
         } else {
             error!(
@@ -365,7 +358,7 @@
             self.state
                 .apkid
                 .mark_available(unsuback.packet_identifier)
-                .await;
+                .await?;
             Ok(())
         } else {
             error!(
